--- conflicted
+++ resolved
@@ -708,20 +708,10 @@
                 run_result = result.run_result
 
             if not run_result:
-<<<<<<< HEAD
-                error_message = (
-                    "Error communicating with wandb process, "
-                    "exiting as per 'fail' init policy."
-                )
-                error_message += f"\nFor more info see: {wburls.get('doc_start_err')}"
-                logger.error(
-                    "backend process timed out, exiting as per 'fail' policy\n"
-=======
                 error_message = "Error communicating with wandb process, exiting..."
                 error_message += f"\nFor more info see: {wburls.get('doc_start_err')}"
                 logger.error(
                     "backend process timed out, exiting...\n"
->>>>>>> e3cc081e
                     f"encountered error: {error_message}"
                 )
                 error = CommError(error_message)
