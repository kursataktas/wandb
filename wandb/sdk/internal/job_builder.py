--- conflicted
+++ resolved
@@ -132,14 +132,9 @@
 
         name = make_artifact_name_safe(f"job-{remote}_{program_relpath}")
 
-<<<<<<< HEAD
-        artifact = Artifact(name, JOB_ARTIFACT_TYPE)
+        artifact = JobArtifact(name)
         diff_path = Path(self._settings.files_dir, DIFF_FNAME)
         if diff_path.is_file():
-=======
-        artifact = JobArtifact(name)
-        if os.path.exists(os.path.join(self._settings.files_dir, DIFF_FNAME)):
->>>>>>> 43139643
             artifact.add_file(
                 diff_path,
                 name="diff.patch",
