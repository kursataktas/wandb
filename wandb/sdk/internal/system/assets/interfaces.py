--- conflicted
+++ resolved
@@ -18,10 +18,7 @@
     from wandb.sdk.interface.interface import FilesDict
     from wandb.sdk.internal.settings_static import SettingsStatic
 
-<<<<<<< HEAD
-=======
 
->>>>>>> 6b46d174
 TimeStamp = TypeVar("TimeStamp", bound=datetime.datetime)
 
 
@@ -129,11 +126,7 @@
                     try:
                         metric.sample()
                     except Exception as e:
-<<<<<<< HEAD
-                        logger.exception(f"Failed to sample metric: {e}")
-=======
                         logger.error(f"Failed to sample metric: {e}")
->>>>>>> 6b46d174
                 self._shutdown_event.wait(self.sampling_interval)
                 if self._shutdown_event.is_set():
                     break
@@ -150,11 +143,7 @@
                 #     aggregated_metrics, metric.serialize()
                 # )
             except Exception as e:
-<<<<<<< HEAD
-                logger.exception(f"Failed to serialize metric: {e}")
-=======
                 logger.error(f"Failed to serialize metric: {e}")
->>>>>>> 6b46d174
         return aggregated_metrics
 
     def publish(self) -> None:
@@ -166,11 +155,7 @@
             for metric in self.metrics:
                 metric.clear()
         except Exception as e:
-<<<<<<< HEAD
-            logger.exception(f"Failed to publish metrics: {e}")
-=======
             logger.error(f"Failed to publish metrics: {e}")
->>>>>>> 6b46d174
 
     def start(self) -> None:
         if self._process is None and not self._shutdown_event.is_set():
