import threading
from collections import deque
from typing import TYPE_CHECKING, List

try:
    import psutil
except ImportError:
    psutil = None

from .aggregators import aggregate_mean
from .asset_registry import asset_registry
from .interfaces import Interface, Metric, MetricsMonitor

if TYPE_CHECKING:
    from typing import Deque

    from wandb.sdk.internal.settings_static import SettingsStatic


class NetworkSent:
    """Network bytes sent."""

    name = "network.sent"
    samples: "Deque[float]"

    def __init__(self) -> None:
        self.samples = deque([])
        self.sent_init = psutil.net_io_counters().bytes_sent

    def sample(self) -> None:
        self.samples.append(psutil.net_io_counters().bytes_sent - self.sent_init)

    def clear(self) -> None:
        self.samples.clear()

    def aggregate(self) -> dict:
        if not self.samples:
            return {}
        aggregate = aggregate_mean(self.samples)
        # todo: this is an adapter for the legacy metrics system
        # return {"network": {self.name: aggregate}}
        return {self.name: aggregate}


class NetworkRecv:
    """Network bytes received."""

    name = "network.recv"
    samples: "Deque[float]"

    def __init__(self) -> None:
        self.samples = deque([])
        self.recv_init = psutil.net_io_counters().bytes_recv

    def sample(self) -> None:
        self.samples.append(psutil.net_io_counters().bytes_recv - self.recv_init)

    def clear(self) -> None:
        self.samples.clear()

    def aggregate(self) -> dict:
        if not self.samples:
            return {}
        aggregate = aggregate_mean(self.samples)
        # todo: this is an adapter for the legacy metrics system
        # return {"network": {self.name: aggregate}}

        return {self.name: aggregate}


class NetworkTrafficSent:
    """Network traffic sent."""

    name = "network.traffic_sent"
    samples: "Deque[float]"
    last_sample: float

    def __init__(self) -> None:
        self.network_sent = NetworkSent()
        self.samples = deque([])
        self.network_sent.sample()
        self.last_sample = self.network_sent.samples[-1]

    def sample(self) -> None:
        self.network_sent.sample()
        current_sample = self.network_sent.samples[-1]
<<<<<<< HEAD
        print("current sample is this:" + str(current_sample))
=======
>>>>>>> 2e8a066a
        delta_sent = (current_sample - self.last_sample) / 2
        self.samples.append(delta_sent)
        self.last_sample = current_sample

    def clear(self) -> None:
        self.network_sent.clear()
        self.samples.clear()

    def aggregate(self) -> dict:
        return (
            {self.name: aggregate_mean(self.samples)}
            if self.samples
            else {self.name: 0}
        )


class NetworkTrafficReceived:
    """Network traffic received."""

    name = "network.traffic_recv"
    samples: "Deque[float]"

    def __init__(self) -> None:
        self.network_received = NetworkRecv()
        self.samples = deque([])
        self.last_value = 0.0
        self.last_sample = self.network_received.sample()  

    def sample(self) -> None:
        self.network_received.sample()
        current_sample = self.network_received.samples[-1]
        delta_sent = current_sample - self.last_sample
        self.samples.append(delta_sent)
        self.last_sample = current_sample

    def clear(self) -> None:
        self.network_received.clear()
        self.samples.clear()
        self.last_value = 0.0

    def aggregate(self) -> dict:
        return (
            {self.name: aggregate_mean(self.samples)}
            if self.samples
            else {self.name: 0}
        )


@asset_registry.register
class Network:
    def __init__(
        self,
        interface: "Interface",
        settings: "SettingsStatic",
        shutdown_event: threading.Event,
    ) -> None:
        self.name = self.__class__.__name__.lower()
        self.metrics: List[Metric] = [
            NetworkSent(),
            NetworkRecv(),
            NetworkTrafficSent(),
            NetworkTrafficReceived(),
        ]
        self.metrics_monitor = MetricsMonitor(
            self.name,
            self.metrics,
            interface,
            settings,
            shutdown_event,
        )

    def start(self) -> None:
        self.metrics_monitor.start()

    def finish(self) -> None:
        self.metrics_monitor.finish()

    @classmethod
    def is_available(cls) -> bool:
        """Return a new instance of the CPU metrics."""
        return psutil is not None

    def probe(self) -> dict:
        """Return a dict of the hardware information."""
        # net_if_addrs = psutil.net_if_addrs()

        # return {
        #     self.name: {
        #         "interfaces": {
        #             k: {
        #                 "addresses": [
        #                     {
        #                         "address": v.address,
        #                         "netmask": v.netmask,
        #                         "broadcast": v.broadcast,
        #                         "ptp": v.ptp,
        #                     }
        #                     for v in v
        #                 ]
        #             }
        #             for k, v in net_if_addrs.items()
        #         }
        #     }
        # }
        return {}<|MERGE_RESOLUTION|>--- conflicted
+++ resolved
@@ -84,10 +84,6 @@
     def sample(self) -> None:
         self.network_sent.sample()
         current_sample = self.network_sent.samples[-1]
-<<<<<<< HEAD
-        print("current sample is this:" + str(current_sample))
-=======
->>>>>>> 2e8a066a
         delta_sent = (current_sample - self.last_sample) / 2
         self.samples.append(delta_sent)
         self.last_sample = current_sample
@@ -114,7 +110,7 @@
         self.network_received = NetworkRecv()
         self.samples = deque([])
         self.last_value = 0.0
-        self.last_sample = self.network_received.sample()  
+        self.last_sample = self.network_received.sample()
 
     def sample(self) -> None:
         self.network_received.sample()
