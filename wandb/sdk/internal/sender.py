"""sender."""

import json
import logging
import os
import queue
import sys
import threading
import time
import traceback
from collections import defaultdict
from datetime import datetime
from queue import Queue
from typing import (
    TYPE_CHECKING,
    Any,
    Dict,
    Generator,
    List,
    NewType,
    Optional,
    Tuple,
    Type,
    Union,
    cast,
)

import requests

import wandb
from wandb import util
from wandb.errors import CommError, UsageError
from wandb.errors.util import ProtobufErrorHandler
from wandb.filesync.dir_watcher import DirWatcher
from wandb.proto import wandb_internal_pb2
from wandb.sdk.artifacts import artifact_saver
from wandb.sdk.interface import interface
from wandb.sdk.interface.interface_queue import InterfaceQueue
from wandb.sdk.internal import context, datastore, file_stream, internal_api, update
from wandb.sdk.internal.file_pusher import FilePusher
from wandb.sdk.internal.job_builder import JobBuilder
from wandb.sdk.internal.settings_static import SettingsDict, SettingsStatic
from wandb.sdk.lib import (
    config_util,
    filenames,
    filesystem,
    printer,
    proto_util,
    redirect,
    telemetry,
    tracelog,
)
from wandb.sdk.lib.mailbox import ContextCancelledError
from wandb.sdk.lib.proto_util import message_to_dict
from wandb.sdk.wandb_settings import Settings

if sys.version_info >= (3, 8):
    from typing import Literal
else:
    from typing_extensions import Literal

if TYPE_CHECKING:
    from wandb.proto.wandb_internal_pb2 import (
        ArtifactManifest,
        ArtifactRecord,
        HttpResponse,
        LocalInfo,
        Record,
        Result,
        RunExitResult,
        RunRecord,
        SummaryRecord,
    )

    StreamLiterals = Literal["stdout", "stderr"]


logger = logging.getLogger(__name__)


DictWithValues = NewType("DictWithValues", Dict[str, Any])
DictNoValues = NewType("DictNoValues", Dict[str, Any])

_OUTPUT_MIN_CALLBACK_INTERVAL = 2  # seconds


def _framework_priority() -> Generator[Tuple[str, str], None, None]:
    yield from [
        ("lightgbm", "lightgbm"),
        ("catboost", "catboost"),
        ("xgboost", "xgboost"),
        ("transformers_huggingface", "huggingface"),  # backwards compatibility
        ("transformers", "huggingface"),
        ("pytorch_ignite", "ignite"),  # backwards compatibility
        ("ignite", "ignite"),
        ("pytorch_lightning", "lightning"),
        ("fastai", "fastai"),
        ("torch", "torch"),
        ("keras", "keras"),
        ("tensorflow", "tensorflow"),
        ("sklearn", "sklearn"),
    ]


def _manifest_json_from_proto(manifest: "ArtifactManifest") -> Dict:
    if manifest.version == 1:
        contents = {
            content.path: {
                "digest": content.digest,
                "birthArtifactID": content.birth_artifact_id
                if content.birth_artifact_id
                else None,
                "ref": content.ref if content.ref else None,
                "size": content.size if content.size is not None else None,
                "local_path": content.local_path if content.local_path else None,
                "extra": {
                    extra.key: json.loads(extra.value_json) for extra in content.extra
                },
            }
            for content in manifest.contents
        }
    else:
        raise ValueError(f"unknown artifact manifest version: {manifest.version}")

    return {
        "version": manifest.version,
        "storagePolicy": manifest.storage_policy,
        "storagePolicyConfig": {
            config.key: json.loads(config.value_json)
            for config in manifest.storage_policy_config
        },
        "contents": contents,
    }


class ResumeState:
    resumed: bool
    step: int
    history: int
    events: int
    output: int
    runtime: float
    wandb_runtime: Optional[int]
    summary: Optional[Dict[str, Any]]
    config: Optional[Dict[str, Any]]

    def __init__(self) -> None:
        self.resumed = False
        self.step = 0
        self.history = 0
        self.events = 0
        self.output = 0
        self.runtime = 0
        # wandb_runtime is the canonical runtime (stored in summary._wandb.runtime)
        self.wandb_runtime = None
        self.summary = None
        self.config = None

    def __str__(self) -> str:
        obj = ",".join(map(lambda it: f"{it[0]}={it[1]}", vars(self).items()))
        return f"ResumeState({obj})"


class _OutputRawStream:
    _stopped: threading.Event
    _queue: queue.Queue
    _emulator: redirect.TerminalEmulator
    _writer_thr: threading.Thread
    _reader_thr: threading.Thread

    def __init__(self, stream: str, sm: "SendManager"):
        self._stopped = threading.Event()
        self._queue = queue.Queue()
        self._emulator = redirect.TerminalEmulator()
        self._writer_thr = threading.Thread(
            target=sm._output_raw_writer_thread,
            kwargs=dict(stream=stream),
            daemon=True,
            name=f"OutRawWr-{stream}",
        )
        self._reader_thr = threading.Thread(
            target=sm._output_raw_reader_thread,
            kwargs=dict(stream=stream),
            daemon=True,
            name=f"OutRawRd-{stream}",
        )

    def start(self) -> None:
        self._writer_thr.start()
        self._reader_thr.start()


class SendManager:
    UPDATE_CONFIG_TIME: int = 30
    UPDATE_STATUS_TIME: int = 5

    _settings: SettingsStatic
    _record_q: "Queue[Record]"
    _result_q: "Queue[Result]"
    _interface: InterfaceQueue
    _api_settings: Dict[str, str]
    _partial_output: Dict[str, str]
    _context_keeper: context.ContextKeeper

    _telemetry_obj: telemetry.TelemetryRecord
    _fs: Optional["file_stream.FileStreamApi"]
    _run: Optional["RunRecord"]
    _entity: Optional[str]
    _project: Optional[str]
    _dir_watcher: Optional["DirWatcher"]
    _pusher: Optional["FilePusher"]
    _record_exit: Optional["Record"]
    _exit_result: Optional["RunExitResult"]
    _resume_state: ResumeState
    _cached_server_info: Dict[str, Any]
    _cached_viewer: Dict[str, Any]
    _server_messages: List[Dict[str, Any]]
    _ds: Optional[datastore.DataStore]
    _output_raw_streams: Dict["StreamLiterals", _OutputRawStream]
    _output_raw_file: Optional[filesystem.CRDedupedFile]
    _send_record_num: int
    _send_end_offset: int
    _debounce_config_time: float
    _debounce_status_time: float

    def __init__(
        self,
        settings: SettingsStatic,
        record_q: "Queue[Record]",
        result_q: "Queue[Result]",
        interface: InterfaceQueue,
        context_keeper: context.ContextKeeper,
    ) -> None:
        self._settings = settings
        self._record_q = record_q
        self._result_q = result_q
        self._interface = interface
        self._context_keeper = context_keeper

        self._ds = None
        self._send_record_num = 0
        self._send_end_offset = 0

        self._fs = None
        self._pusher = None
        self._dir_watcher = None

        # State updated by login
        self._entity = None
        self._flags = None

        # State updated by wandb.init
        self._run = None
        self._project = None

        # keep track of config from key/val updates
        self._consolidated_config: DictNoValues = cast(DictNoValues, dict())
        self._start_time: float = 0
        self._telemetry_obj = telemetry.TelemetryRecord()
        self._config_metric_pbdict_list: List[Dict[int, Any]] = []
        self._metadata_summary: Dict[str, Any] = defaultdict()
        self._cached_summary: Dict[str, Any] = dict()
        self._config_metric_index_dict: Dict[str, int] = {}
        self._config_metric_dict: Dict[str, wandb_internal_pb2.MetricRecord] = {}

        self._cached_server_info = dict()
        self._cached_viewer = dict()
        self._server_messages = []

        # State updated by resuming
        self._resume_state = ResumeState()

        # State added when run_exit is initiated and complete
        self._record_exit = None
        self._exit_result = None

        self._api = internal_api.Api(
            default_settings=settings, retry_callback=self.retry_callback
        )
        self._api_settings = dict()

        # queue filled by retry_callback
        self._retry_q: "Queue[HttpResponse]" = queue.Queue()

        # do we need to debounce?
        self._config_needs_debounce: bool = False

        # TODO(jhr): do something better, why do we need to send full lines?
        self._partial_output = dict()

        self._exit_code = 0

        # internal vars for handing raw console output
        self._output_raw_streams = dict()
        self._output_raw_file = None

        # job builder
        self._job_builder = JobBuilder(settings)

        time_now = time.monotonic()
        self._debounce_config_time = time_now
        self._debounce_status_time = time_now

    @classmethod
    def setup(
        cls,
        root_dir: str,
        resume: Union[None, bool, str],
<<<<<<< HEAD
        settings_override: Optional[SettingsDict] = None,
=======
>>>>>>> 0a5e4646
    ) -> "SendManager":
        """Set up a standalone SendManager.

        Currently, we're using this primarily for `sync.py`.
        """
        files_dir = os.path.join(root_dir, "files")
        _settings_override: SettingsDict = util.coalesce(settings_override, {})

        default_settings: SettingsDict = dict(
            files_dir=files_dir,
            root_dir=root_dir,
            _start_time=0,
            git_remote=None,
            resume=resume,
            program=None,
            ignore_globs=(),
            run_id=None,
            entity=None,
            project=None,
            run_group=None,
            job_type=None,
            run_tags=None,
            run_name=None,
            run_notes=None,
            save_code=None,
            email=None,
            silent=None,
            _offline=None,
            _sync=True,
            _live_policy_rate_limit=None,
            _live_policy_wait_time=None,
            disable_job_creation=False,
            _async_upload_concurrency_limit=None,
        )

        # TODO(settings) replace with wandb.Settings
        sd: SettingsDict = {**default_settings, **_settings_override}
        # sd.update(_settings_override)
        settings = SettingsStatic(sd)
        record_q: "Queue[Record]" = queue.Queue()
        result_q: "Queue[Result]" = queue.Queue()
        publish_interface = InterfaceQueue(record_q=record_q)
        context_keeper = context.ContextKeeper()
        return SendManager(
            settings=settings,
            record_q=record_q,
            result_q=result_q,
            interface=publish_interface,
            context_keeper=context_keeper,
        )

    def __len__(self) -> int:
        return self._record_q.qsize()

    def __enter__(self) -> "SendManager":
        return self

    def __exit__(
        self,
        exc_type: Optional[Type[BaseException]],
        exc_value: Optional[BaseException],
        exc_traceback: Optional[traceback.TracebackException],
    ) -> Literal[False]:
        while self:
            data = next(self)
            self.send(data)
        self.finish()
        return False

    def retry_callback(self, status: int, response_text: str) -> None:
        response = wandb_internal_pb2.HttpResponse()
        response.http_status_code = status
        response.http_response_text = response_text
        self._retry_q.put(response)

    def send(self, record: "Record") -> None:
        self._update_record_num(record.num)
        self._update_end_offset(record.control.end_offset)

        record_type = record.WhichOneof("record_type")
        assert record_type
        handler_str = "send_" + record_type
        send_handler = getattr(self, handler_str, None)
        # Don't log output to reduce log noise
        if record_type not in {"output", "request", "output_raw"}:
            logger.debug(f"send: {record_type}")
        assert send_handler, f"unknown send handler: {handler_str}"

        context_id = context.context_id_from_record(record)
        api_context = self._context_keeper.get(context_id)
        try:
            self._api.set_local_context(api_context)
            send_handler(record)
        except ContextCancelledError:
            logger.debug(f"Record cancelled: {record_type}")
            self._context_keeper.release(context_id)
        finally:
            self._api.clear_local_context()

    def send_preempting(self, record: "Record") -> None:
        if self._fs:
            self._fs.enqueue_preempting()

    def send_request_sender_mark(self, record: "Record") -> None:
        self._maybe_report_status(always=True)

    def send_request(self, record: "Record") -> None:
        request_type = record.request.WhichOneof("request_type")
        assert request_type
        handler_str = "send_request_" + request_type
        send_handler = getattr(self, handler_str, None)
        if request_type != "network_status":
            logger.debug(f"send_request: {request_type}")
        assert send_handler, f"unknown handle: {handler_str}"
        send_handler(record)

    def _respond_result(self, result: "Result") -> None:
        tracelog.log_message_queue(result, self._result_q)
        context_id = context.context_id_from_result(result)
        self._context_keeper.release(context_id)
        self._result_q.put(result)

    def _flatten(self, dictionary: Dict) -> None:
        if type(dictionary) == dict:
            for k, v in list(dictionary.items()):
                if type(v) == dict:
                    self._flatten(v)
                    dictionary.pop(k)
                    for k2, v2 in v.items():
                        dictionary[k + "." + k2] = v2

    def _update_record_num(self, record_num: int) -> None:
        if not record_num:
            return
        # Currently how we handle offline mode and syncing is not
        # compatible with this assertion due to how the exit record
        # is (mis)handled:
        #   - using "always_send" in offline mode to trigger defer
        #     state machine
        #   - skipping the exit record in `wandb sync` mode so that
        #     it is always executed as the last record
        if not self._settings._offline and not self._settings._sync:
            assert record_num == self._send_record_num + 1
        self._send_record_num = record_num

    def _update_end_offset(self, end_offset: int) -> None:
        if not end_offset:
            return
        self._send_end_offset = end_offset

    def send_request_sender_read(self, record: "Record") -> None:
        if self._ds is None:
            self._ds = datastore.DataStore()
            self._ds.open_for_scan(self._settings.sync_file)

        # TODO(cancel_paused): implement cancel_set logic
        # The idea is that there is an active request to cancel a
        # message that is being read from the transaction log below

        start_offset = record.request.sender_read.start_offset
        final_offset = record.request.sender_read.final_offset
        self._ds.seek(start_offset)

        current_end_offset = 0
        while current_end_offset < final_offset:
            data = self._ds.scan_data()
            assert data
            current_end_offset = self._ds.get_offset()

            send_record = wandb_internal_pb2.Record()
            send_record.ParseFromString(data)
            self._update_end_offset(current_end_offset)
            self.send(send_record)

            # make sure we perform deferred operations
            self.debounce()

        # make sure that we always update writer for every sended read request
        self._maybe_report_status(always=True)

    def send_request_check_version(self, record: "Record") -> None:
        assert record.control.req_resp or record.control.mailbox_slot
        result = proto_util._result_from_record(record)
        current_version = (
            record.request.check_version.current_version or wandb.__version__
        )
        messages = update.check_available(current_version)
        if messages:
            upgrade_message = messages.get("upgrade_message")
            if upgrade_message:
                result.response.check_version_response.upgrade_message = upgrade_message
            yank_message = messages.get("yank_message")
            if yank_message:
                result.response.check_version_response.yank_message = yank_message
            delete_message = messages.get("delete_message")
            if delete_message:
                result.response.check_version_response.delete_message = delete_message
        self._respond_result(result)

    def send_request_stop_status(self, record: "Record") -> None:
        result = proto_util._result_from_record(record)
        status_resp = result.response.stop_status_response
        status_resp.run_should_stop = False
        if self._entity and self._project and self._run and self._run.run_id:
            try:
                status_resp.run_should_stop = self._api.check_stop_requested(
                    self._project, self._entity, self._run.run_id
                )
            except Exception as e:
                logger.warning("Failed to check stop requested status: %s", e)
        self._respond_result(result)

    def _maybe_update_config(self, always: bool = False) -> None:
        time_now = time.monotonic()
        if (
            not always
            and time_now < self._debounce_config_time + self.UPDATE_CONFIG_TIME
        ):
            return
        if self._config_needs_debounce:
            self._debounce_config()
        self._debounce_config_time = time_now

    def _maybe_report_status(self, always: bool = False) -> None:
        time_now = time.monotonic()
        if (
            not always
            and time_now < self._debounce_status_time + self.UPDATE_STATUS_TIME
        ):
            return
        self._debounce_status_time = time_now

        status_report = wandb_internal_pb2.StatusReportRequest(
            record_num=self._send_record_num,
            sent_offset=self._send_end_offset,
        )
        status_time = time.time()
        status_report.sync_time.FromMicroseconds(int(status_time * 1e6))
        record = self._interface._make_request(status_report=status_report)
        self._interface._publish(record)

    def debounce(self, final: bool = False) -> None:
        self._maybe_report_status(always=final)
        self._maybe_update_config(always=final)

    def _debounce_config(self) -> None:
        config_value_dict = self._config_format(self._consolidated_config)
        # TODO(jhr): check result of upsert_run?
        if self._run:
            self._api.upsert_run(
                name=self._run.run_id, config=config_value_dict, **self._api_settings  # type: ignore
            )
        self._config_save(config_value_dict)
        self._config_needs_debounce = False

    def send_request_network_status(self, record: "Record") -> None:
        result = proto_util._result_from_record(record)
        status_resp = result.response.network_status_response
        while True:
            try:
                status_resp.network_responses.append(self._retry_q.get_nowait())
            except queue.Empty:
                break
            except Exception as e:
                logger.warning(f"Error emptying retry queue: {e}")
        self._respond_result(result)

    def send_request_login(self, record: "Record") -> None:
        # TODO: do something with api_key or anonymous?
        # TODO: return an error if we aren't logged in?
        self._api.reauth()
        viewer = self.get_viewer_info()
        server_info = self.get_server_info()
        # self._login_flags = json.loads(viewer.get("flags", "{}"))
        # self._login_entity = viewer.get("entity")
        if server_info:
            logger.info(f"Login server info: {server_info}")
        self._entity = viewer.get("entity")
        if record.control.req_resp:
            result = proto_util._result_from_record(record)
            if self._entity:
                result.response.login_response.active_entity = self._entity
            self._respond_result(result)

    def send_exit(self, record: "Record") -> None:
        # track where the exit came from
        self._record_exit = record

        run_exit = record.exit
        self._exit_code = run_exit.exit_code
        logger.info("handling exit code: %s", run_exit.exit_code)
        runtime = run_exit.runtime
        logger.info("handling runtime: %s", run_exit.runtime)
        self._metadata_summary["runtime"] = runtime
        self._update_summary()

        # We need to give the request queue a chance to empty between states
        # so use handle_request_defer as a state machine.
        logger.info("send defer")
        self._interface.publish_defer()

    def send_final(self, record: "Record") -> None:
        pass

    def _flush_run(self) -> None:
        pass

    def send_request_status_report(self, record: "Record") -> None:
        # todo? this is just a noop to please wandb sync
        pass

    def send_request_defer(self, record: "Record") -> None:  # noqa: C901
        defer = record.request.defer
        state = defer.state
        logger.info(f"handle sender defer: {state}")

        def transition_state() -> None:
            state = defer.state + 1
            logger.info(f"send defer: {state}")
            self._interface.publish_defer(state)

        done = False
        if state == defer.BEGIN:
            transition_state()
        elif state == defer.FLUSH_RUN:
            self._flush_run()
            transition_state()
        elif state == defer.FLUSH_STATS:
            # NOTE: this is handled in handler.py:handle_request_defer()
            transition_state()
        elif state == defer.FLUSH_PARTIAL_HISTORY:
            # NOTE: this is handled in handler.py:handle_request_defer()
            transition_state()
        elif state == defer.FLUSH_TB:
            # NOTE: this is handled in handler.py:handle_request_defer()
            transition_state()
        elif state == defer.FLUSH_SUM:
            # NOTE: this is handled in handler.py:handle_request_defer()
            transition_state()
        elif state == defer.FLUSH_DEBOUNCER:
            self.debounce(final=True)
            transition_state()
        elif state == defer.FLUSH_OUTPUT:
            self._output_raw_finish()
            transition_state()
        elif state == defer.FLUSH_JOB:
            self._flush_job()
            transition_state()
        elif state == defer.FLUSH_DIR:
            if self._dir_watcher:
                self._dir_watcher.finish()
                self._dir_watcher = None
            transition_state()
        elif state == defer.FLUSH_FP:
            if self._pusher:
                # FilePusher generates some events for FileStreamApi, so we
                # need to wait for pusher to finish before going to the next
                # state to ensure that filestream gets all the events that we
                # want before telling it to finish up
                self._pusher.finish(transition_state)
            else:
                transition_state()
        elif state == defer.JOIN_FP:
            if self._pusher:
                self._pusher.join()
            transition_state()
        elif state == defer.FLUSH_FS:
            if self._fs:
                # TODO(jhr): now is a good time to output pending output lines
                self._fs.finish(self._exit_code)
                self._fs = None
            transition_state()
        elif state == defer.FLUSH_FINAL:
            self._interface.publish_final()
            self._interface.publish_footer()
            transition_state()
        elif state == defer.END:
            done = True
        else:
            raise AssertionError("unknown state")

        if not done:
            return

        exit_result = wandb_internal_pb2.RunExitResult()

        # mark exit done in case we are polling on exit
        self._exit_result = exit_result

        # Report response to mailbox
        if self._record_exit and self._record_exit.control.mailbox_slot:
            result = proto_util._result_from_record(self._record_exit)
            result.exit_result.CopyFrom(exit_result)
            self._respond_result(result)

    def send_request_poll_exit(self, record: "Record") -> None:
        if not record.control.req_resp and not record.control.mailbox_slot:
            return

        result = proto_util._result_from_record(record)

        if self._pusher:
            _alive, status = self._pusher.get_status()
            file_counts = self._pusher.file_counts_by_category()
            resp = result.response.poll_exit_response
            resp.pusher_stats.uploaded_bytes = status.uploaded_bytes
            resp.pusher_stats.total_bytes = status.total_bytes
            resp.pusher_stats.deduped_bytes = status.deduped_bytes
            resp.file_counts.wandb_count = file_counts.wandb
            resp.file_counts.media_count = file_counts.media
            resp.file_counts.artifact_count = file_counts.artifact
            resp.file_counts.other_count = file_counts.other

        if self._exit_result:
            result.response.poll_exit_response.done = True
            result.response.poll_exit_response.exit_result.CopyFrom(self._exit_result)

        self._respond_result(result)

    def send_request_server_info(self, record: "Record") -> None:
        assert record.control.req_resp or record.control.mailbox_slot
        result = proto_util._result_from_record(record)

        result.response.server_info_response.local_info.CopyFrom(self.get_local_info())
        for message in self._server_messages:
            # guard agains the case the message level returns malformed from server
            message_level = str(message.get("messageLevel"))
            message_level_sanitized = int(
                printer.INFO if not message_level.isdigit() else message_level
            )
            result.response.server_info_response.server_messages.item.append(
                wandb_internal_pb2.ServerMessage(
                    utf_text=message.get("utfText", ""),
                    plain_text=message.get("plainText", ""),
                    html_text=message.get("htmlText", ""),
                    type=message.get("messageType", ""),
                    level=message_level_sanitized,
                )
            )
        self._respond_result(result)

    def _maybe_setup_resume(
        self, run: "RunRecord"
    ) -> Optional["wandb_internal_pb2.ErrorInfo"]:
        """Queries the backend for a run; fail if the settings are incompatible."""
        if not self._settings.resume:
            return None

        # TODO: This causes a race, we need to make the upsert atomically
        # only create or update depending on the resume config
        # we use the runs entity if set, otherwise fallback to users entity
        # todo: ensure entity is not None as self._entity is Optional[str]
        entity = run.entity or self._entity
        logger.info(
            "checking resume status for %s/%s/%s", entity, run.project, run.run_id
        )
        resume_status = self._api.run_resume_status(
            entity=entity, project_name=run.project, name=run.run_id  # type: ignore
        )

        if not resume_status:
            if self._settings.resume == "must":
                error = wandb_internal_pb2.ErrorInfo()
                error.code = wandb_internal_pb2.ErrorInfo.ErrorCode.USAGE
                error.message = (
                    "You provided an invalid value for the `resume` argument."
                    f" The value 'must' is not a valid option for resuming a run ({run.run_id}) that does not exist."
                    " Please check your inputs and try again with a valid run ID."
                    " If you are trying to start a new run, please omit the `resume` argument or use `resume='allow'`."
                )
                return error
            return None

        #
        # handle cases where we have resume_status
        #
        if self._settings.resume == "never":
            error = wandb_internal_pb2.ErrorInfo()
            error.code = wandb_internal_pb2.ErrorInfo.ErrorCode.USAGE
            error.message = (
                "You provided an invalid value for the `resume` argument."
                f" The value 'never' is not a valid option for resuming a run ({run.run_id}) that already exists."
                " Please check your inputs and try again with a valid value for the `resume` argument."
            )
            return error

        history = {}
        events = {}
        config = {}
        summary = {}
        try:
            events_rt = 0
            history_rt = 0
            history = json.loads(resume_status["historyTail"])
            if history:
                history = json.loads(history[-1])
                history_rt = history.get("_runtime", 0)
            events = json.loads(resume_status["eventsTail"])
            if events:
                events = json.loads(events[-1])
                events_rt = events.get("_runtime", 0)
            config = json.loads(resume_status["config"] or "{}")
            summary = json.loads(resume_status["summaryMetrics"] or "{}")
            new_runtime = summary.get("_wandb", {}).get("runtime", None)
            if new_runtime is not None:
                self._resume_state.wandb_runtime = new_runtime

        except (IndexError, ValueError) as e:
            logger.error("unable to load resume tails", exc_info=e)
            if self._settings.resume == "must":
                error = wandb_internal_pb2.ErrorInfo()
                error.code = wandb_internal_pb2.ErrorInfo.ErrorCode.USAGE
                error.message = "resume='must' but could not resume (%s) " % run.run_id
                return error

        # TODO: Do we need to restore config / summary?
        # System metrics runtime is usually greater than history
        self._resume_state.runtime = max(events_rt, history_rt)
        self._resume_state.step = history.get("_step", -1) + 1 if history else 0
        self._resume_state.history = resume_status["historyLineCount"]
        self._resume_state.events = resume_status["eventsLineCount"]
        self._resume_state.output = resume_status["logLineCount"]
        self._resume_state.config = config
        self._resume_state.summary = summary
        self._resume_state.resumed = True
        logger.info("configured resuming with: %s" % self._resume_state)
        return None

    def _telemetry_get_framework(self) -> str:
        """Get telemetry data for internal config structure."""
        # detect framework by checking what is loaded
        imports: telemetry.TelemetryImports
        if self._telemetry_obj.HasField("imports_finish"):
            imports = self._telemetry_obj.imports_finish
        elif self._telemetry_obj.HasField("imports_init"):
            imports = self._telemetry_obj.imports_init
        else:
            return ""
        framework = next(
            (n for f, n in _framework_priority() if getattr(imports, f, False)), ""
        )
        return framework

    def _config_telemetry_update(self, config_dict: Dict[str, Any]) -> None:
        """Add legacy telemetry to config object."""
        wandb_key = "_wandb"
        config_dict.setdefault(wandb_key, dict())
        s: str
        b: bool
        s = self._telemetry_obj.python_version
        if s:
            config_dict[wandb_key]["python_version"] = s
        s = self._telemetry_obj.cli_version
        if s:
            config_dict[wandb_key]["cli_version"] = s
        s = self._telemetry_get_framework()
        if s:
            config_dict[wandb_key]["framework"] = s
        s = self._telemetry_obj.huggingface_version
        if s:
            config_dict[wandb_key]["huggingface_version"] = s
        b = self._telemetry_obj.env.jupyter
        config_dict[wandb_key]["is_jupyter_run"] = b
        b = self._telemetry_obj.env.kaggle
        config_dict[wandb_key]["is_kaggle_kernel"] = b

        config_dict[wandb_key]["start_time"] = self._start_time

        t: Dict[int, Any] = proto_util.proto_encode_to_dict(self._telemetry_obj)
        config_dict[wandb_key]["t"] = t

    def _config_metric_update(self, config_dict: Dict[str, Any]) -> None:
        """Add default xaxis to config."""
        if not self._config_metric_pbdict_list:
            return
        wandb_key = "_wandb"
        config_dict.setdefault(wandb_key, dict())
        config_dict[wandb_key]["m"] = self._config_metric_pbdict_list

    def _config_format(self, config_data: Optional[DictNoValues]) -> DictWithValues:
        """Format dict into value dict with telemetry info."""
        config_dict: Dict[str, Any] = config_data.copy() if config_data else dict()
        self._config_telemetry_update(config_dict)
        self._config_metric_update(config_dict)
        config_value_dict: DictWithValues = config_util.dict_add_value_dict(config_dict)
        return config_value_dict

    def _config_save(self, config_value_dict: DictWithValues) -> None:
        config_path = os.path.join(self._settings.files_dir, "config.yaml")
        config_util.save_config_file_from_dict(config_path, config_value_dict)

    def _sync_spell(self) -> None:
        """Sync this run with spell."""
        if not self._run:
            return
        try:
            env = os.environ
            self._interface.publish_config(
                key=("_wandb", "spell_url"), val=env.get("SPELL_RUN_URL")
            )
            url = "{}/{}/{}/runs/{}".format(
                self._api.app_url, self._run.entity, self._run.project, self._run.run_id
            )
            requests.put(
                env.get("SPELL_API_URL", "https://api.spell.run") + "/wandb_url",
                json={"access_token": env.get("WANDB_ACCESS_TOKEN"), "url": url},
                timeout=2,
            )
        except requests.RequestException:
            pass
        # TODO: do something if sync spell is not successful?

    def send_run(self, record: "Record", file_dir: Optional[str] = None) -> None:
        run = record.run
        error = None
        is_wandb_init = self._run is None

        # save start time of a run
        self._start_time = run.start_time.ToMicroseconds() / 1e6

        # update telemetry
        if run.telemetry:
            self._telemetry_obj.MergeFrom(run.telemetry)
        if self._settings._sync:
            self._telemetry_obj.feature.sync = True

        # build config dict
        config_value_dict: Optional[DictWithValues] = None
        if run.config:
            config_util.update_from_proto(self._consolidated_config, run.config)
            config_value_dict = self._config_format(self._consolidated_config)
            self._config_save(config_value_dict)

        if is_wandb_init:
            # Ensure we have a project to query for status
            if run.project == "":
                run.project = util.auto_project_name(self._settings.program)
            # Only check resume status on `wandb.init`
            error = self._maybe_setup_resume(run)

        if error is not None:
            if record.control.req_resp or record.control.mailbox_slot:
                result = proto_util._result_from_record(record)
                result.run_result.run.CopyFrom(run)
                result.run_result.error.CopyFrom(error)
                self._respond_result(result)
            else:
                logger.error("Got error in async mode: %s", error.message)
            return

        # Save the resumed config
        if self._resume_state.config is not None:
            # TODO: should we merge this with resumed config?
            config_override = self._consolidated_config
            config_dict = self._resume_state.config
            config_dict = config_util.dict_strip_value_dict(config_dict)
            config_dict.update(config_override)
            self._consolidated_config.update(config_dict)
            config_value_dict = self._config_format(self._consolidated_config)
            self._config_save(config_value_dict)

        # handle empty config
        # TODO(jhr): consolidate the 4 ways config is built:
        #            (passed config, empty config, resume config, send_config)
        if not config_value_dict:
            config_value_dict = self._config_format(None)
            self._config_save(config_value_dict)

        try:
            self._init_run(run, config_value_dict)
        except (CommError, UsageError) as e:
            logger.error(e, exc_info=True)
            if record.control.req_resp or record.control.mailbox_slot:
                result = proto_util._result_from_record(record)
                result.run_result.run.CopyFrom(run)
                error = ProtobufErrorHandler.from_exception(e)
                result.run_result.error.CopyFrom(error)
                self._respond_result(result)
            return

        assert self._run  # self._run is configured in _init_run()

        if record.control.req_resp or record.control.mailbox_slot:
            result = proto_util._result_from_record(record)
            # TODO: we could do self._interface.publish_defer(resp) to notify
            # the handler not to actually perform server updates for this uuid
            # because the user process will send a summary update when we resume
            result.run_result.run.CopyFrom(self._run)
            self._respond_result(result)

        # Only spin up our threads on the first run message
        if is_wandb_init:
            self._start_run_threads(file_dir)
        else:
            logger.info("updated run: %s", self._run.run_id)

    def _init_run(
        self,
        run: "RunRecord",
        config_dict: Optional[DictWithValues],
    ) -> None:
        # We subtract the previous runs runtime when resuming
        start_time = (
            run.start_time.ToMicroseconds() / 1e6
        ) - self._resume_state.runtime
        # TODO: we don't check inserted currently, ultimately we should make
        # the upsert know the resume state and fail transactionally
        server_run, inserted, server_messages = self._api.upsert_run(
            name=run.run_id,
            entity=run.entity or None,
            project=run.project or None,
            group=run.run_group or None,
            job_type=run.job_type or None,
            display_name=run.display_name or None,
            notes=run.notes or None,
            tags=run.tags[:] or None,
            config=config_dict or None,
            sweep_name=run.sweep_id or None,
            host=run.host or None,
            program_path=self._settings.program or None,
            repo=run.git.remote_url or None,
            commit=run.git.commit or None,
        )
        # TODO: we don't want to create jobs in sweeps, since the
        # executable doesn't appear to be consistent
        if hasattr(self._settings, "sweep_id") and self._settings.sweep_id:
            self._job_builder.disable = True

        self._server_messages = server_messages or []
        self._run = run
        if self._resume_state.resumed:
            self._run.resumed = True
            if self._resume_state.wandb_runtime is not None:
                self._run.runtime = self._resume_state.wandb_runtime
        else:
            # If the user is not resuming, and we didn't insert on upsert_run then
            # it is likely that we are overwriting the run which we might want to
            # prevent in the future.  This could be a false signal since an upsert_run
            # message which gets retried in the network could also show up as not
            # inserted.
            if not inserted:
                # no need to flush this, it will get updated eventually
                self._telemetry_obj.feature.maybe_run_overwrite = True
        self._run.starting_step = self._resume_state.step
        self._run.start_time.FromMicroseconds(int(start_time * 1e6))
        self._run.config.CopyFrom(self._interface._make_config(config_dict))
        if self._resume_state.summary is not None:
            self._run.summary.CopyFrom(
                self._interface._make_summary_from_dict(self._resume_state.summary)
            )
        storage_id = server_run.get("id")
        if storage_id:
            self._run.storage_id = storage_id
        id = server_run.get("name")
        if id:
            self._api.set_current_run_id(id)
        display_name = server_run.get("displayName")
        if display_name:
            self._run.display_name = display_name
        project = server_run.get("project")
        # TODO: remove self._api.set_settings, and make self._project a property?
        if project:
            project_name = project.get("name")
            if project_name:
                self._run.project = project_name
                self._project = project_name
                self._api_settings["project"] = project_name
                self._api.set_setting("project", project_name)
            entity = project.get("entity")
            if entity:
                entity_name = entity.get("name")
                if entity_name:
                    self._run.entity = entity_name
                    self._entity = entity_name
                    self._api_settings["entity"] = entity_name
                    self._api.set_setting("entity", entity_name)
        sweep_id = server_run.get("sweepName")
        if sweep_id:
            self._run.sweep_id = sweep_id
        if os.getenv("SPELL_RUN_URL"):
            self._sync_spell()

    def _start_run_threads(self, file_dir: Optional[str] = None) -> None:
        assert self._run  # self._run is configured by caller
        self._fs = file_stream.FileStreamApi(
            self._api,
            self._run.run_id,
            self._run.start_time.ToMicroseconds() / 1e6,
            settings=self._api_settings,
        )
        # Ensure the streaming polices have the proper offsets
        self._fs.set_file_policy("wandb-summary.json", file_stream.SummaryFilePolicy())
        self._fs.set_file_policy(
            "wandb-history.jsonl",
            file_stream.JsonlFilePolicy(start_chunk_id=self._resume_state.history),
        )
        self._fs.set_file_policy(
            "wandb-events.jsonl",
            file_stream.JsonlFilePolicy(start_chunk_id=self._resume_state.events),
        )
        self._fs.set_file_policy(
            "output.log",
            file_stream.CRDedupeFilePolicy(start_chunk_id=self._resume_state.output),
        )

        # hack to merge run_settings and self._settings object together
        # so that fields like entity or project are available to be attached to Sentry events.
        run_settings = message_to_dict(self._run)
        self._settings = SettingsStatic({**dict(self._settings), **run_settings})
        wandb._sentry.configure_scope(settings=self._settings)

        self._fs.start()
        self._pusher = FilePusher(self._api, self._fs, settings=self._settings)
        self._dir_watcher = DirWatcher(
            cast(Settings, self._settings), self._pusher, file_dir
        )
        logger.info(
            "run started: %s with start time %s",
            self._run.run_id,
            self._run.start_time.ToMicroseconds() / 1e6,
        )

    def _save_history(self, history_dict: Dict[str, Any]) -> None:
        if self._fs:
            self._fs.push(filenames.HISTORY_FNAME, json.dumps(history_dict))

    def send_history(self, record: "Record") -> None:
        history = record.history
        history_dict = proto_util.dict_from_proto_list(history.item)
        self._save_history(history_dict)

    def _update_summary_record(self, summary: "SummaryRecord") -> None:
        summary_dict = proto_util.dict_from_proto_list(summary.update)
        self._cached_summary = summary_dict
        self._update_summary()

    def send_summary(self, record: "Record") -> None:
        self._update_summary_record(record.summary)

    def send_request_summary_record(self, record: "Record") -> None:
        self._update_summary_record(record.request.summary_record.summary)

    def _update_summary(self) -> None:
        summary_dict = self._cached_summary.copy()
        summary_dict.pop("_wandb", None)
        if self._metadata_summary:
            summary_dict["_wandb"] = self._metadata_summary
        json_summary = json.dumps(summary_dict)
        if self._fs:
            self._fs.push(filenames.SUMMARY_FNAME, json_summary)
        # TODO(jhr): we should only write this at the end of the script
        summary_path = os.path.join(self._settings.files_dir, filenames.SUMMARY_FNAME)
        with open(summary_path, "w") as f:
            f.write(json_summary)
        self._save_file(interface.GlobStr(filenames.SUMMARY_FNAME))

    def send_stats(self, record: "Record") -> None:
        stats = record.stats
        if stats.stats_type != wandb_internal_pb2.StatsRecord.StatsType.SYSTEM:
            return
        if not self._fs:
            return
        if not self._run:
            return
        now_us = stats.timestamp.ToMicroseconds()
        start_us = self._run.start_time.ToMicroseconds()
        d = dict()
        for item in stats.item:
            d[item.key] = json.loads(item.value_json)
        row: Dict[str, Any] = dict(system=d)
        self._flatten(row)
        row["_wandb"] = True
        row["_timestamp"] = now_us / 1e6
        row["_runtime"] = (now_us - start_us) / 1e6
        self._fs.push(filenames.EVENTS_FNAME, json.dumps(row))
        # TODO(jhr): check fs.push results?

    def _output_raw_finish(self) -> None:
        for stream, output_raw in self._output_raw_streams.items():
            output_raw._stopped.set()

            # shut down threads
            output_raw._writer_thr.join(timeout=5)
            if output_raw._writer_thr.is_alive():
                logger.info("processing output...")
                output_raw._writer_thr.join()
            output_raw._reader_thr.join()

            # flush output buffers and files
            self._output_raw_flush(stream)
        self._output_raw_streams = {}
        if self._output_raw_file:
            self._output_raw_file.close()
            self._output_raw_file = None

    def _output_raw_writer_thread(self, stream: "StreamLiterals") -> None:
        while True:
            output_raw = self._output_raw_streams[stream]
            if output_raw._queue.empty():
                if output_raw._stopped.is_set():
                    return
                time.sleep(0.5)
                continue
            data = []
            while not output_raw._queue.empty():
                data.append(output_raw._queue.get())
            if output_raw._stopped.is_set() and sum(map(len, data)) > 100000:
                logger.warning("Terminal output too large. Logging without processing.")
                self._output_raw_flush(stream)
                for line in data:
                    self._output_raw_flush(stream, line)
                # TODO: lets mark that this happened in telemetry
                return
            try:
                output_raw._emulator.write("".join(data))
            except Exception as e:
                logger.warning(f"problem writing to output_raw emulator: {e}")

    def _output_raw_reader_thread(self, stream: "StreamLiterals") -> None:
        output_raw = self._output_raw_streams[stream]
        while not (output_raw._stopped.is_set() and output_raw._queue.empty()):
            self._output_raw_flush(stream)
            time.sleep(_OUTPUT_MIN_CALLBACK_INTERVAL)

    def _output_raw_flush(
        self, stream: "StreamLiterals", data: Optional[str] = None
    ) -> None:
        if data is None:
            output_raw = self._output_raw_streams[stream]
            try:
                data = output_raw._emulator.read()
            except Exception as e:
                logger.warning(f"problem reading from output_raw emulator: {e}")
        if data:
            self._send_output_line(stream, data)
            if self._output_raw_file:
                self._output_raw_file.write(data.encode("utf-8"))

    def send_output(self, record: "Record") -> None:
        if not self._fs:
            return
        out = record.output
        stream: "StreamLiterals" = "stdout"
        if out.output_type == wandb_internal_pb2.OutputRecord.OutputType.STDERR:
            stream = "stderr"
        line = out.line
        self._send_output_line(stream, line)

    def send_output_raw(self, record: "Record") -> None:
        if not self._fs:
            return
        out = record.output_raw
        stream: "StreamLiterals" = "stdout"
        if out.output_type == wandb_internal_pb2.OutputRawRecord.OutputType.STDERR:
            stream = "stderr"
        line = out.line

        output_raw = self._output_raw_streams.get(stream)
        if not output_raw:
            output_raw = _OutputRawStream(stream=stream, sm=self)
            self._output_raw_streams[stream] = output_raw

            # open the console output file shared between both streams
            if not self._output_raw_file:
                output_log_path = os.path.join(
                    self._settings.files_dir, filenames.OUTPUT_FNAME
                )
                output_raw_file = None
                try:
                    output_raw_file = filesystem.CRDedupedFile(
                        open(output_log_path, "wb")
                    )
                except OSError as e:
                    logger.warning(f"could not open output_raw_file: {e}")
                if output_raw_file:
                    self._output_raw_file = output_raw_file
            output_raw.start()

        output_raw._queue.put(line)

    def _send_output_line(self, stream: "StreamLiterals", line: str) -> None:
        """Combined writer for raw and non raw output lines.

        This is combined because they are both post emulator.
        """
        prepend = ""
        if stream == "stderr":
            prepend = "ERROR "
        if not line.endswith("\n"):
            self._partial_output.setdefault(stream, "")
            if line.startswith("\r"):
                # TODO: maybe we shouldnt just drop this, what if there was some \ns in the partial
                # that should probably be the check instead of not line.endswith(\n")
                # logger.info(f"Dropping data {self._partial_output[stream]}")
                self._partial_output[stream] = ""
            self._partial_output[stream] += line
            # TODO(jhr): how do we make sure this gets flushed?
            # we might need this for other stuff like telemetry
        else:
            # TODO(jhr): use time from timestamp proto
            # TODO(jhr): do we need to make sure we write full lines?
            # seems to be some issues with line breaks
            cur_time = time.time()
            timestamp = datetime.utcfromtimestamp(cur_time).isoformat() + " "
            prev_str = self._partial_output.get(stream, "")
            line = f"{prepend}{timestamp}{prev_str}{line}"
            if self._fs:
                self._fs.push(filenames.OUTPUT_FNAME, line)
            self._partial_output[stream] = ""

    def _update_config(self) -> None:
        self._config_needs_debounce = True

    def send_config(self, record: "Record") -> None:
        cfg = record.config
        config_util.update_from_proto(self._consolidated_config, cfg)
        self._update_config()

    def send_metric(self, record: "Record") -> None:
        metric = record.metric
        if metric.glob_name:
            logger.warning("Seen metric with glob (shouldn't happen)")
            return

        # merge or overwrite
        old_metric = self._config_metric_dict.get(
            metric.name, wandb_internal_pb2.MetricRecord()
        )
        if metric._control.overwrite:
            old_metric.CopyFrom(metric)
        else:
            old_metric.MergeFrom(metric)
        self._config_metric_dict[metric.name] = old_metric
        metric = old_metric

        # convert step_metric to index
        if metric.step_metric:
            find_step_idx = self._config_metric_index_dict.get(metric.step_metric)
            if find_step_idx is not None:
                # make a copy of this metric as we will be modifying it
                rec = wandb_internal_pb2.Record()
                rec.metric.CopyFrom(metric)
                metric = rec.metric

                metric.ClearField("step_metric")
                metric.step_metric_index = find_step_idx + 1

        md: Dict[int, Any] = proto_util.proto_encode_to_dict(metric)
        find_idx = self._config_metric_index_dict.get(metric.name)
        if find_idx is not None:
            self._config_metric_pbdict_list[find_idx] = md
        else:
            next_idx = len(self._config_metric_pbdict_list)
            self._config_metric_pbdict_list.append(md)
            self._config_metric_index_dict[metric.name] = next_idx
        self._update_config()

    def _update_telemetry_record(self, telemetry: telemetry.TelemetryRecord) -> None:
        self._telemetry_obj.MergeFrom(telemetry)
        self._update_config()

    def send_telemetry(self, record: "Record") -> None:
        self._update_telemetry_record(record.telemetry)

    def send_request_telemetry_record(self, record: "Record") -> None:
        self._update_telemetry_record(record.request.telemetry_record.telemetry)

    def _save_file(
        self, fname: interface.GlobStr, policy: "interface.PolicyName" = "end"
    ) -> None:
        logger.info("saving file %s with policy %s", fname, policy)
        if self._dir_watcher:
            self._dir_watcher.update_policy(fname, policy)

    def send_files(self, record: "Record") -> None:
        files = record.files
        for k in files.files:
            # TODO(jhr): fix paths with directories
            self._save_file(
                interface.GlobStr(k.path), interface.file_enum_to_policy(k.policy)
            )

    def send_header(self, record: "Record") -> None:
        pass

    def send_footer(self, record: "Record") -> None:
        pass

    def send_tbrecord(self, record: "Record") -> None:
        # tbrecord watching threads are handled by handler.py
        pass

    def send_link_artifact(self, record: "Record") -> None:
        link = record.link_artifact
        client_id = link.client_id
        server_id = link.server_id
        portfolio_name = link.portfolio_name
        entity = link.portfolio_entity
        project = link.portfolio_project
        aliases = link.portfolio_aliases
        logger.debug(
            f"link_artifact params - client_id={client_id}, server_id={server_id}, pfolio={portfolio_name}, entity={entity}, project={project}"
        )
        if (client_id or server_id) and portfolio_name and entity and project:
            try:
                self._api.link_artifact(
                    client_id, server_id, portfolio_name, entity, project, aliases
                )
            except Exception as e:
                logger.warning("Failed to link artifact to portfolio: %s", e)

    def send_use_artifact(self, record: "Record") -> None:
        """Pretend to send a used artifact.

        This function doesn't actually send anything, it is just used internally.
        """
        use = record.use_artifact
        if use.type == "job":
            self._job_builder.disable = True

    def send_request_log_artifact(self, record: "Record") -> None:
        assert record.control.req_resp
        result = proto_util._result_from_record(record)
        artifact = record.request.log_artifact.artifact
        history_step = record.request.log_artifact.history_step

        try:
            res = self._send_artifact(artifact, history_step)
            assert res, "Unable to send artifact"
            result.response.log_artifact_response.artifact_id = res["id"]
            logger.info(f"logged artifact {artifact.name} - {res}")
        except Exception as e:
            result.response.log_artifact_response.error_message = (
                'error logging artifact "{}/{}": {}'.format(
                    artifact.type, artifact.name, e
                )
            )

        self._respond_result(result)

    def send_request_artifact_send(self, record: "Record") -> None:
        # TODO: combine and eventually remove send_request_log_artifact()

        # for now, we are using req/resp uuid for transaction id
        # in the future this should be part of the message to handle idempotency
        xid = record.uuid

        done_msg = wandb_internal_pb2.ArtifactDoneRequest(xid=xid)
        artifact = record.request.artifact_send.artifact
        try:
            res = self._send_artifact(artifact)
            assert res, "Unable to send artifact"
            done_msg.artifact_id = res["id"]
            logger.info(f"logged artifact {artifact.name} - {res}")
        except Exception as e:
            done_msg.error_message = 'error logging artifact "{}/{}": {}'.format(
                artifact.type, artifact.name, e
            )

        logger.info("send artifact done")
        self._interface._publish_artifact_done(done_msg)

    def send_artifact(self, record: "Record") -> None:
        artifact = record.artifact
        try:
            res = self._send_artifact(artifact)
            logger.info(f"sent artifact {artifact.name} - {res}")
        except Exception as e:
            logger.error(
                'send_artifact: failed for artifact "{}/{}": {}'.format(
                    artifact.type, artifact.name, e
                )
            )

    def _send_artifact(
        self, artifact: "ArtifactRecord", history_step: Optional[int] = None
    ) -> Optional[Dict]:
        from pkg_resources import parse_version

        assert self._pusher
        saver = artifact_saver.ArtifactSaver(
            api=self._api,
            digest=artifact.digest,
            manifest_json=_manifest_json_from_proto(artifact.manifest),
            file_pusher=self._pusher,
            is_user_created=artifact.user_created,
        )

        if artifact.distributed_id:
            max_cli_version = self._max_cli_version()
            if max_cli_version is None or parse_version(
                max_cli_version
            ) < parse_version("0.10.16"):
                logger.warning(
                    "This W&B Server doesn't support distributed artifacts, "
                    "have your administrator install wandb/local >= 0.9.37"
                )
                return None

        metadata = json.loads(artifact.metadata) if artifact.metadata else None
        res = saver.save(
            type=artifact.type,
            name=artifact.name,
            client_id=artifact.client_id,
            sequence_client_id=artifact.sequence_client_id,
            metadata=metadata,
            description=artifact.description,
            aliases=artifact.aliases,
            use_after_commit=artifact.use_after_commit,
            distributed_id=artifact.distributed_id,
            finalize=artifact.finalize,
            incremental=artifact.incremental_beta1,
            history_step=history_step,
        )

        self._job_builder._set_logged_code_artifact(res, artifact)
        return res

    def send_alert(self, record: "Record") -> None:
        from pkg_resources import parse_version

        alert = record.alert
        max_cli_version = self._max_cli_version()
        if max_cli_version is None or parse_version(max_cli_version) < parse_version(
            "0.10.9"
        ):
            logger.warning(
                "This W&B server doesn't support alerts, "
                "have your administrator install wandb/local >= 0.9.31"
            )
        else:
            try:
                self._api.notify_scriptable_run_alert(
                    title=alert.title,
                    text=alert.text,
                    level=alert.level,
                    wait_duration=alert.wait_duration,
                )
            except Exception as e:
                logger.error(f"send_alert: failed for alert {alert.title!r}: {e}")

    def finish(self) -> None:
        logger.info("shutting down sender")
        # if self._tb_watcher:
        #     self._tb_watcher.finish()
        self._output_raw_finish()
        if self._dir_watcher:
            self._dir_watcher.finish()
            self._dir_watcher = None
        if self._pusher:
            self._pusher.finish()
            self._pusher.join()
            self._pusher = None
        if self._fs:
            self._fs.finish(self._exit_code)
            self._fs = None
        wandb._sentry.end_session()

    def _max_cli_version(self) -> Optional[str]:
        server_info = self.get_server_info()
        max_cli_version = server_info.get("cliVersionInfo", {}).get(
            "max_cli_version", None
        )
        if not isinstance(max_cli_version, str):
            return None
        return max_cli_version

    def get_viewer_server_info(self) -> None:
        if self._cached_server_info and self._cached_viewer:
            return
        self._cached_viewer, self._cached_server_info = self._api.viewer_server_info()

    def get_viewer_info(self) -> Dict[str, Any]:
        if not self._cached_viewer:
            self.get_viewer_server_info()
        return self._cached_viewer

    def get_server_info(self) -> Dict[str, Any]:
        if not self._cached_server_info:
            self.get_viewer_server_info()
        return self._cached_server_info

    def get_local_info(self) -> "LocalInfo":
        """Queries the server to get the local version information.

        First, we perform an introspection, if it returns empty we deduce that the
        docker image is out-of-date. Otherwise, we use the returned values to deduce the
        state of the local server.
        """
        local_info = wandb_internal_pb2.LocalInfo()
        if self._settings._offline:
            local_info.out_of_date = False
            return local_info

        latest_local_version = "latest"

        # Assuming the query is successful if the result is empty it indicates that
        # the backend is out of date since it doesn't have the desired field
        server_info = self.get_server_info()
        latest_local_version_info = server_info.get("latestLocalVersionInfo", {})
        if latest_local_version_info is None:
            local_info.out_of_date = False
        else:
            local_info.out_of_date = latest_local_version_info.get("outOfDate", True)
            local_info.version = latest_local_version_info.get(
                "latestVersionString", latest_local_version
            )
        return local_info

    def _flush_job(self) -> None:
        if self._job_builder.disable or self._settings.get("_offline", False):
            return
        self._job_builder.set_config(
            {k: v for k, v in self._consolidated_config.items() if k != "_wandb"}
        )
        summary_dict = self._cached_summary.copy()
        summary_dict.pop("_wandb", None)
        self._job_builder.set_summary(summary_dict)
        artifact = self._job_builder.build()
        if artifact is not None and self._run is not None:
            proto_artifact = self._interface._make_artifact(artifact)
            proto_artifact.run_id = self._run.run_id
            proto_artifact.project = self._run.project
            proto_artifact.entity = self._run.entity
            # TODO: this should be removed when the latest tag is handled
            # by the backend (WB-12116)
            proto_artifact.aliases.append("latest")
            # add docker image tag
            for alias in self._job_builder._aliases:
                proto_artifact.aliases.append(alias)

            proto_artifact.user_created = True
            proto_artifact.use_after_commit = True
            proto_artifact.finalize = True

            self._interface._publish_artifact(proto_artifact)

    def __next__(self) -> "Record":
        return self._record_q.get(block=True)

    next = __next__<|MERGE_RESOLUTION|>--- conflicted
+++ resolved
@@ -306,19 +306,14 @@
         cls,
         root_dir: str,
         resume: Union[None, bool, str],
-<<<<<<< HEAD
-        settings_override: Optional[SettingsDict] = None,
-=======
->>>>>>> 0a5e4646
     ) -> "SendManager":
         """Set up a standalone SendManager.
 
         Currently, we're using this primarily for `sync.py`.
         """
         files_dir = os.path.join(root_dir, "files")
-        _settings_override: SettingsDict = util.coalesce(settings_override, {})
-
-        default_settings: SettingsDict = dict(
+        # TODO(settings) replace with wandb.Settings
+        sd: SettingsDict = dict(
             files_dir=files_dir,
             root_dir=root_dir,
             _start_time=0,
@@ -344,10 +339,6 @@
             disable_job_creation=False,
             _async_upload_concurrency_limit=None,
         )
-
-        # TODO(settings) replace with wandb.Settings
-        sd: SettingsDict = {**default_settings, **_settings_override}
-        # sd.update(_settings_override)
         settings = SettingsStatic(sd)
         record_q: "Queue[Record]" = queue.Queue()
         result_q: "Queue[Result]" = queue.Queue()
