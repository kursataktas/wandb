"""
static settings.
"""
from typing import Any, Dict, Iterable, Optional, Sequence, Tuple, Union

SettingsDict = Dict[str, Union[str, float, Tuple, None]]


class SettingsStatic:
    # TODO(jhr): figure out how to share type defs with sdk/wandb_settings.py
    _offline: Optional[bool]
    _disable_stats: Optional[bool]
    _disable_meta: Optional[bool]
    _flow_control: bool
    _start_time: float
    _start_datetime: str
    _stats_pid: int
    _stats_sample_rate_seconds: float
    _stats_samples_to_average: int
    _stats_join_assets: bool
    files_dir: str
    program_relpath: Optional[str]
    log_internal: str
    _internal_check_process: bool
    is_local: Optional[bool]
    _colab: Optional[bool]
    _jupyter: Optional[bool]
    notebook_name: Optional[str]
    _jupyter_path: Optional[str]
    _jupyter_name: Optional[str]
    _jupyter_root: Optional[str]
    _ram_buffer: Optional[int]
    _require_service: Optional[str]
    _live_policy_rate_limit: Optional[int]
    resume: Optional[str]
    program: Optional[str]
    silent: Optional[bool]
    email: Optional[str]
    git_commit: Optional[str]
    git_remote: Optional[str]
    git_remote_url: Optional[str]
    git_root: Optional[str]
    docker: Optional[str]
    _cuda: Optional[str]
    _args: Optional[Sequence[str]]
    _os: Optional[str]
    _python: Optional[str]
    disable_git: Optional[bool]
    _save_requirements: Optional[bool]
    save_code: Optional[bool]
    disable_code: Optional[bool]
    anonymous: Optional[str]
    host: Optional[str]
    username: Optional[str]
    _executable: str
<<<<<<< HEAD
    run_url: Optional[str]
    run_name: Optional[str]
=======
    sync_file: str
>>>>>>> d2627c69

    # TODO(jhr): clean this up, it is only in SettingsStatic and not in Settings
    _log_level: int

    def __init__(self, d: "SettingsDict") -> None:
        object.__setattr__(self, "__dict__", d)

    def __setattr__(self, name: str, value: object) -> None:
        raise AttributeError("Error: SettingsStatic is a readonly object")

    def __setitem__(self, key: str, val: object) -> None:
        raise AttributeError("Error: SettingsStatic is a readonly object")

    def keys(self) -> "Iterable[str]":
        return self.__dict__.keys()

    def items(self) -> "Iterable[Any]":
        return self.__dict__.items()

    def __getitem__(self, key: str) -> "Any":
        return self.__dict__[key]

    def __str__(self) -> str:
        return str(self.__dict__)

    def __contains__(self, key: str) -> bool:
        return key in self.__dict__

    def get(self, key: str, default: Optional[Any] = None) -> Any:
        return self.__dict__.get(key, default)<|MERGE_RESOLUTION|>--- conflicted
+++ resolved
@@ -53,12 +53,9 @@
     host: Optional[str]
     username: Optional[str]
     _executable: str
-<<<<<<< HEAD
     run_url: Optional[str]
     run_name: Optional[str]
-=======
     sync_file: str
->>>>>>> d2627c69
 
     # TODO(jhr): clean this up, it is only in SettingsStatic and not in Settings
     _log_level: int
