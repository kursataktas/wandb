--- conflicted
+++ resolved
@@ -254,11 +254,8 @@
         api.api,
         dockerfile=dockerfile,
         build_context=build_context,
-<<<<<<< HEAD
         requirements_file=requirements_file,
-=======
         base_image=base_image,
->>>>>>> 2a5e20ad
     )
     if not artifact:
         wandb.termerror("JobBuilder failed to build a job")
