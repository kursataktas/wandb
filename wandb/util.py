--- conflicted
+++ resolved
@@ -47,12 +47,8 @@
 )
 
 import requests
-<<<<<<< HEAD
+import yaml
 from requests.auth import AuthBase
-import sentry_sdk  # type: ignore
-=======
->>>>>>> d3a97408
-import yaml
 
 import wandb
 from wandb.env import get_app_url
