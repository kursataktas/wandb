from __future__ import print_function
from __future__ import absolute_import
from __future__ import division

import base64
import binascii
import colorsys
import contextlib
import codecs
import errno
import gzip
import hashlib
import json
import logging
import math
import numbers
import traceback
import os
import re
import shlex
import socket
import sys
import threading
import time
import random
import shortuuid
import importlib
import tarfile
import tempfile
import types
import yaml
from datetime import date, datetime
import platform
from six.moves import urllib

import requests
import six
from six.moves import queue, input
from sys import getsizeof
from six.moves.collections_abc import Mapping, Sequence
from importlib import import_module
import sentry_sdk
from sentry_sdk import capture_exception
from sentry_sdk import capture_message
from wandb.env import error_reporting_enabled

import wandb
from wandb.errors import CommError, ShellCommandException, term
from wandb.old.core import wandb_dir

logger = logging.getLogger(__name__)
_not_importable = set()

MAX_LINE_BYTES = (10 << 20) - (100 << 10)  # imposed by back end
IS_GIT = os.path.exists(os.path.join(os.path.dirname(__file__), "..", ".git"))

# these match the environments for gorilla
if IS_GIT:
    SENTRY_ENV = "development"
else:
    SENTRY_ENV = "production"

if error_reporting_enabled():
    sentry_sdk.init(
        dsn="https://a2f1d701163c42b097b9588e56b1c37e@o151352.ingest.sentry.io/5288891",
        release=wandb.__version__,
        default_integrations=False,
        environment=SENTRY_ENV,
    )

POW_10_BYTES = [
    ("B", 10 ** 0),
    ("KB", 10 ** 3),
    ("MB", 10 ** 6),
    ("GB", 10 ** 9),
    ("TB", 10 ** 12),
    ("PB", 10 ** 15),
    ("EB", 10 ** 18),
]

POW_2_BYTES = [
    ("B", 2 ** 0),
    ("KiB", 2 ** 10),
    ("MiB", 2 ** 20),
    ("GiB", 2 ** 30),
    ("TiB", 2 ** 40),
    ("PiB", 2 ** 50),
    ("EiB", 2 ** 60),
]


def sentry_message(message):
    if error_reporting_enabled():
        capture_message(message)


def sentry_exc(exc, delay=False):
    if error_reporting_enabled():
        if isinstance(exc, six.string_types):
            capture_exception(Exception(exc))
        else:
            capture_exception(exc)
        if delay:
            time.sleep(2)


def sentry_reraise(exc):
    """Re-raise an exception after logging it to Sentry

    Use this for top-level exceptions when you want the user to see the traceback.

    Must be called from within an exception handler.
    """
    sentry_exc(exc)
    # this will messily add this "reraise" function to the stack trace
    # but hopefully it's not too bad
    six.reraise(type(exc), exc, sys.exc_info()[2])


def sentry_set_scope(process_context, entity, project, email=None, url=None):
    # Using GLOBAL_HUB means these tags will persist between threads.
    # Normally there is one hub per thread.
    with sentry_sdk.hub.GLOBAL_HUB.configure_scope() as scope:
        scope.set_tag("process_context", process_context)
        scope.set_tag("entity", entity)
        scope.set_tag("project", project)
        if email:
            scope.user = {"email": email}
        if url:
            scope.set_tag("url", url)


def vendor_setup():
    """This enables us to use the vendor directory for packages we don't depend on
    Returns a function to call after imports are complete. Make sure to call this
    function or you will modify the user's path which is never good. The pattern should be:
    reset_path = vendor_setup()
    # do any vendor imports...
    reset_path()
    """
    original_path = [directory for directory in sys.path]

    def reset_import_path():
        sys.path = original_path

    parent_dir = os.path.abspath(os.path.dirname(__file__))
    vendor_dir = os.path.join(parent_dir, "vendor")
    vendor_packages = ("gql-0.2.0", "graphql-core-1.1")
    package_dirs = [os.path.join(vendor_dir, p) for p in vendor_packages]
    for p in [vendor_dir] + package_dirs:
        if p not in sys.path:
            sys.path.insert(1, p)

    return reset_import_path


def apple_gpu_stats_binary():
    parent_dir = os.path.abspath(os.path.dirname(__file__))
    return os.path.join(parent_dir, "bin", "apple_gpu_stats")


def vendor_import(name):
    reset_path = vendor_setup()
    module = import_module(name)
    reset_path()
    return module


def get_module(name, required=None):
    """
    Return module or None. Absolute import is required.
    :param (str) name: Dot-separated module path. E.g., 'scipy.stats'.
    :param (str) required: A string to raise a ValueError if missing
    :return: (module|None) If import succeeds, the module will be returned.
    """
    if name not in _not_importable:
        try:
            return import_module(name)
        except Exception as e:
            _not_importable.add(name)
            msg = "Error importing optional module {}".format(name)
            if required:
                logger.exception(msg)
    if required and name in _not_importable:
        raise wandb.Error(required)


class LazyLoader(types.ModuleType):
    """Lazily import a module, mainly to avoid pulling in large dependencies.
    we use this for tensorflow and other optional libraries primarily at the top module level
    """

    # The lint error here is incorrect.
    def __init__(
        self, local_name, parent_module_globals, name, warning=None
    ):  # pylint: disable=super-on-old-class
        self._local_name = local_name
        self._parent_module_globals = parent_module_globals
        self._warning = warning

        super(LazyLoader, self).__init__(name)

    def _load(self):
        """Load the module and insert it into the parent's globals."""
        # Import the target module and insert it into the parent's namespace
        module = importlib.import_module(self.__name__)
        self._parent_module_globals[self._local_name] = module

        # Emit a warning if one was specified
        if self._warning:
            print(self._warning)
            # Make sure to only warn once.
            self._warning = None

        # Update this object's dict so that if someone keeps a reference to the
        #   LazyLoader, lookups are efficient (__getattr__ is only called on lookups
        #   that fail).
        self.__dict__.update(module.__dict__)

        return module

    def __getattr__(self, item):
        module = self._load()
        return getattr(module, item)

    def __dir__(self):
        module = self._load()
        return dir(module)


class PreInitObject(object):
    def __init__(self, name):
        self._name = name

    def __getitem__(self, key):
        raise wandb.Error(
            'You must call wandb.init() before {}["{}"]'.format(self._name, key)
        )

    def __setitem__(self, key, value):
        raise wandb.Error(
            'You must call wandb.init() before {}["{}"]'.format(self._name, key)
        )

    def __setattr__(self, key, value):
        if not key.startswith("_"):
            raise wandb.Error(
                "You must call wandb.init() before {}.{}".format(self._name, key)
            )
        else:
            return object.__setattr__(self, key, value)

    def __getattr__(self, key):
        if not key.startswith("_"):
            raise wandb.Error(
                "You must call wandb.init() before {}.{}".format(self._name, key)
            )
        else:
            raise AttributeError()


np = get_module("numpy")

# TODO: Revisit these limits
VALUE_BYTES_LIMIT = 100000


def app_url(api_url):
    if "://api.wandb.test" in api_url:
        # dev mode
        return api_url.replace("://api.", "://app.")
    elif "://api.wandb." in api_url:
        # cloud
        return api_url.replace("://api.", "://")
    elif "://api." in api_url:
        # onprem cloud
        return api_url.replace("://api.", "://app.")
    # wandb/local
    return api_url


def get_full_typename(o):
    """We determine types based on type names so we don't have to import
    (and therefore depend on) PyTorch, TensorFlow, etc.
    """
    instance_name = o.__class__.__module__ + "." + o.__class__.__name__
    if instance_name in ["builtins.module", "__builtin__.module"]:
        return o.__name__
    else:
        return instance_name


def get_h5_typename(o):
    typename = get_full_typename(o)
    if is_tf_tensor_typename(typename):
        return "tensorflow.Tensor"
    elif is_pytorch_tensor_typename(typename):
        return "torch.Tensor"
    else:
        return o.__class__.__module__.split(".")[0] + "." + o.__class__.__name__


def is_uri(string):
    parsed_uri = urllib.parse.urlparse(string)
    return len(parsed_uri.scheme) > 0


def local_file_uri_to_path(uri):
    """
    Convert URI to local filesystem path.
    No-op if the uri does not have the expected scheme.
    """
    path = urllib.parse.urlparse(uri).path if uri.startswith("file:") else uri
    return urllib.request.url2pathname(path)


def get_local_path_or_none(path_or_uri):
    """Check if the argument is a local path (no scheme or file:///) and return local path if true,
    None otherwise.
    """
    parsed_uri = urllib.parse.urlparse(path_or_uri)
    if (
        len(parsed_uri.scheme) == 0
        or parsed_uri.scheme == "file"
        and len(parsed_uri.netloc) == 0
    ):
        return local_file_uri_to_path(path_or_uri)
    else:
        return None


def make_tarfile(output_filename, source_dir, archive_name, custom_filter=None):
    # Helper for filtering out modification timestamps
    def _filter_timestamps(tar_info):
        tar_info.mtime = 0
        return tar_info if custom_filter is None else custom_filter(tar_info)

    unzipped_filename = tempfile.mktemp()
    try:
        with tarfile.open(unzipped_filename, "w") as tar:
            tar.add(source_dir, arcname=archive_name, filter=_filter_timestamps)
        # When gzipping the tar, don't include the tar's filename or modification time in the
        # zipped archive (see https://docs.python.org/3/library/gzip.html#gzip.GzipFile)
        with gzip.GzipFile(
            filename="", fileobj=open(output_filename, "wb"), mode="wb", mtime=0
        ) as gzipped_tar, open(unzipped_filename, "rb") as tar:
            gzipped_tar.write(tar.read())
    finally:
        os.remove(unzipped_filename)


def _user_args_to_dict(arguments):
    user_dict = {}
    i = 0
    while i < len(arguments):
        arg = arguments[i]
        split = arg.split("=", maxsplit=1)
        # flag arguments don't require a value -> set to True if specified
        if len(split) == 1 and (
            i + 1 >= len(arguments) or arguments[i + 1].startswith("-")
        ):
            name = split[0].lstrip("-")
            value = True
            i += 1
        elif len(split) == 1 and not arguments[i + 1].startswith("-"):
            name = split[0].lstrip("-")
            value = arguments[i + 1]
            i += 2
        elif len(split) == 2:
            name = split[0].lstrip("-")
            value = split[1]
            i += 1
        if name in user_dict:
            wandb.termerror("Repeated parameter: '%s'" % name)
            sys.exit(1)
        user_dict[name] = value
    return user_dict


def is_tf_tensor(obj):
    import tensorflow

    return isinstance(obj, tensorflow.Tensor)


def is_tf_tensor_typename(typename):
    return typename.startswith("tensorflow.") and (
        "Tensor" in typename or "Variable" in typename
    )


def is_tf_eager_tensor_typename(typename):
    return typename.startswith("tensorflow.") and ("EagerTensor" in typename)


def is_pytorch_tensor(obj):
    import torch

    return isinstance(obj, torch.Tensor)


def is_pytorch_tensor_typename(typename):
    return typename.startswith("torch.") and (
        "Tensor" in typename or "Variable" in typename
    )


def is_jax_tensor_typename(typename):
    return typename.startswith("jaxlib.") and "DeviceArray" in typename


def get_jax_tensor(obj):
    import jax

    return jax.device_get(obj)


def is_fastai_tensor_typename(typename):
    return typename.startswith("fastai.") and ("Tensor" in typename)


def is_pandas_data_frame_typename(typename):
    return typename.startswith("pandas.") and "DataFrame" in typename


def is_matplotlib_typename(typename):
    return typename.startswith("matplotlib.")


def is_plotly_typename(typename):
    return typename.startswith("plotly.")


def is_plotly_figure_typename(typename):
    return typename.startswith("plotly.") and typename.endswith(".Figure")


def is_numpy_array(obj):
    return np and isinstance(obj, np.ndarray)


def is_pandas_data_frame(obj):
    return is_pandas_data_frame_typename(get_full_typename(obj))


def ensure_matplotlib_figure(obj):
    """Extract the current figure from a matplotlib object or return the object if it's a figure.
    raises ValueError if the object can't be converted.
    """
    import matplotlib
    from matplotlib.figure import Figure

    # plotly and matplotlib broke in recent releases,
    # this patches matplotlib to add a removed method that plotly assumes exists
    from matplotlib.spines import Spine

    def is_frame_like(self):
        """Return True if directly on axes frame.

        This is useful for determining if a spine is the edge of an
        old style MPL plot. If so, this function will return True.
        """
        position = self._position or ("outward", 0.0)
        if isinstance(position, str):
            if position == "center":
                position = ("axes", 0.5)
            elif position == "zero":
                position = ("data", 0)
        if len(position) != 2:
            raise ValueError("position should be 2-tuple")
        position_type, amount = position
        if position_type == "outward" and amount == 0:
            return True
        else:
            return False

    Spine.is_frame_like = is_frame_like
    if obj == matplotlib.pyplot:
        obj = obj.gcf()
    elif not isinstance(obj, Figure):
        if hasattr(obj, "figure"):
            obj = obj.figure
            # Some matplotlib objects have a figure function
            if not isinstance(obj, Figure):
                raise ValueError(
                    "Only matplotlib.pyplot or matplotlib.pyplot.Figure objects are accepted."
                )
    return obj


def matplotlib_to_plotly(obj):
    obj = ensure_matplotlib_figure(obj)
    tools = get_module(
        "plotly.tools",
        required="plotly is required to log interactive plots, install with: pip install plotly or convert the plot to an image with `wandb.Image(plt)`",
    )
    return tools.mpl_to_plotly(obj)


def matplotlib_contains_images(obj):
    obj = ensure_matplotlib_figure(obj)
    return any(len(ax.images) > 0 for ax in obj.axes)


def json_friendly(obj):
    """Convert an object into something that's more becoming of JSON"""
    converted = True
    typename = get_full_typename(obj)

    if is_tf_eager_tensor_typename(typename):
        obj = obj.numpy()
    elif is_tf_tensor_typename(typename):
        try:
            obj = obj.eval()
        except RuntimeError:
            obj = obj.numpy()
    elif is_pytorch_tensor_typename(typename) or is_fastai_tensor_typename(typename):
        try:
            if obj.requires_grad:
                obj = obj.detach()
        except AttributeError:
            pass  # before 0.4 is only present on variables

        try:
            obj = obj.data
        except RuntimeError:
            pass  # happens for Tensors before 0.4

        if obj.size():
            obj = obj.cpu().detach().numpy()
        else:
            return obj.item(), True
    elif is_jax_tensor_typename(typename):
        obj = get_jax_tensor(obj)

    if is_numpy_array(obj):
        if obj.size == 1:
            obj = obj.flatten()[0]
        elif obj.size <= 32:
            obj = obj.tolist()
    elif np and isinstance(obj, np.generic):
        obj = obj.item()
        if isinstance(obj, float) and math.isnan(obj):
            obj = None
        elif isinstance(obj, np.generic) and obj.dtype.kind == "f":
            # obj is a numpy float with precision greater than that of native python float
            # (i.e., float96 or float128). in this case obj.item() does not return a native
            # python float to avoid loss of precision, so we need to explicitly cast this
            # down to a 64bit float
            obj = float(obj)

    elif isinstance(obj, bytes):
        obj = obj.decode("utf-8")
    elif isinstance(obj, (datetime, date)):
        obj = obj.isoformat()
    elif callable(obj):
        obj = (
            "{}.{}".format(obj.__module__, obj.__qualname__)
            if hasattr(obj, "__qualname__") and hasattr(obj, "__module__")
            else str(obj)
        )
    elif isinstance(obj, float) and math.isnan(obj):
        obj = None
    else:
        converted = False
    if getsizeof(obj) > VALUE_BYTES_LIMIT:
        wandb.termwarn(
            "Serializing object of type {} that is {} bytes".format(
                type(obj).__name__, getsizeof(obj)
            )
        )

    return obj, converted


def json_friendly_val(val):
    """Make any value (including dict, slice, sequence, etc) JSON friendly"""
    if isinstance(val, dict):
        converted = {}
        for key, value in six.iteritems(val):
            converted[key] = json_friendly_val(value)
        return converted
    if isinstance(val, slice):
        converted = dict(
            slice_start=val.start, slice_step=val.step, slice_stop=val.stop
        )
        return converted
    val, _ = json_friendly(val)
    if isinstance(val, Sequence) and not isinstance(val, six.string_types):
        converted = []
        for value in val:
            converted.append(json_friendly_val(value))
        return converted
    else:
        if val.__class__.__module__ not in ("builtins", "__builtin__"):
            val = str(val)
        return val


def convert_plots(obj):
    if is_matplotlib_typename(get_full_typename(obj)):
        tools = get_module(
            "plotly.tools",
            required="plotly is required to log interactive plots, install with: pip install plotly or convert the plot to an image with `wandb.Image(plt)`",
        )
        obj = tools.mpl_to_plotly(obj)

    if is_plotly_typename(get_full_typename(obj)):
        return {"_type": "plotly", "plot": obj.to_plotly_json()}
    else:
        return obj


def maybe_compress_history(obj):
    if np and isinstance(obj, np.ndarray) and obj.size > 32:
        return wandb.Histogram(obj, num_bins=32).to_json(), True
    else:
        return obj, False


def maybe_compress_summary(obj, h5_typename):
    if np and isinstance(obj, np.ndarray) and obj.size > 32:
        return (
            {
                "_type": h5_typename,  # may not be ndarray
                "var": np.var(obj).item(),
                "mean": np.mean(obj).item(),
                "min": np.amin(obj).item(),
                "max": np.amax(obj).item(),
                "10%": np.percentile(obj, 10),
                "25%": np.percentile(obj, 25),
                "75%": np.percentile(obj, 75),
                "90%": np.percentile(obj, 90),
                "size": obj.size,
            },
            True,
        )
    else:
        return obj, False


def launch_browser(attempt_launch_browser=True):
    """Decide if we should launch a browser"""
    _DISPLAY_VARIABLES = ["DISPLAY", "WAYLAND_DISPLAY", "MIR_SOCKET"]
    _WEBBROWSER_NAMES_BLACKLIST = ["www-browser", "lynx", "links", "elinks", "w3m"]

    import webbrowser

    launch_browser = attempt_launch_browser
    if launch_browser:
        if "linux" in sys.platform and not any(
            os.getenv(var) for var in _DISPLAY_VARIABLES
        ):
            launch_browser = False
        try:
            browser = webbrowser.get()
            if hasattr(browser, "name") and browser.name in _WEBBROWSER_NAMES_BLACKLIST:
                launch_browser = False
        except webbrowser.Error:
            launch_browser = False

    return launch_browser


def generate_id(length=8):
    # ~3t run ids (36**8)
    run_gen = shortuuid.ShortUUID(alphabet=list("0123456789abcdefghijklmnopqrstuvwxyz"))
    return run_gen.random(length)


def parse_tfjob_config():
    """Attempts to parse TFJob config, returning False if it can't find it"""
    if os.getenv("TF_CONFIG"):
        try:
            return json.loads(os.environ["TF_CONFIG"])
        except ValueError:
            return False
    else:
        return False


class WandBJSONEncoder(json.JSONEncoder):
    """A JSON Encoder that handles some extra types."""

    def default(self, obj):
        if hasattr(obj, "json_encode"):
            return obj.json_encode()
        # if hasattr(obj, 'to_json'):
        #     return obj.to_json()
        tmp_obj, converted = json_friendly(obj)
        if converted:
            return tmp_obj
        return json.JSONEncoder.default(self, obj)


class WandBJSONEncoderOld(json.JSONEncoder):
    """A JSON Encoder that handles some extra types."""

    def default(self, obj):
        tmp_obj, converted = json_friendly(obj)
        tmp_obj, compressed = maybe_compress_summary(tmp_obj, get_h5_typename(obj))
        if converted:
            return tmp_obj
        return json.JSONEncoder.default(self, tmp_obj)


class WandBHistoryJSONEncoder(json.JSONEncoder):
    """A JSON Encoder that handles some extra types.
    This encoder turns numpy like objects with a size > 32 into histograms"""

    def default(self, obj):
        obj, converted = json_friendly(obj)
        obj, compressed = maybe_compress_history(obj)
        if converted:
            return obj
        return json.JSONEncoder.default(self, obj)


class JSONEncoderUncompressed(json.JSONEncoder):
    """A JSON Encoder that handles some extra types.
    This encoder turns numpy like objects with a size > 32 into histograms"""

    def default(self, obj):
        if is_numpy_array(obj):
            return obj.tolist()
        elif np and isinstance(obj, np.generic):
            obj = obj.item()
        return json.JSONEncoder.default(self, obj)


def json_dump_safer(obj, fp, **kwargs):
    """Convert obj to json, with some extra encodable types."""
    return json.dump(obj, fp, cls=WandBJSONEncoder, **kwargs)


def json_dumps_safer(obj, **kwargs):
    """Convert obj to json, with some extra encodable types."""
    return json.dumps(obj, cls=WandBJSONEncoder, **kwargs)


# This is used for dumping raw json into files
def json_dump_uncompressed(obj, fp, **kwargs):
    """Convert obj to json, with some extra encodable types."""
    return json.dump(obj, fp, cls=JSONEncoderUncompressed, **kwargs)


def json_dumps_safer_history(obj, **kwargs):
    """Convert obj to json, with some extra encodable types, including histograms"""
    return json.dumps(obj, cls=WandBHistoryJSONEncoder, **kwargs)


def make_json_if_not_number(v):
    """If v is not a basic type convert it to json."""
    if isinstance(v, (float, int)):
        return v
    return json_dumps_safer(v)


def make_safe_for_json(obj):
    """Replace invalid json floats with strings. Also converts to lists and dicts."""
    if isinstance(obj, Mapping):
        return {k: make_safe_for_json(v) for k, v in obj.items()}
    elif isinstance(obj, str):
        # str's are Sequence, so we need to short-circuit
        return obj
    elif isinstance(obj, Sequence):
        return [make_safe_for_json(v) for v in obj]
    elif isinstance(obj, float):
        # W&B backend and UI handle these strings
        if obj != obj:  # standard way to check for NaN
            return "NaN"
        elif obj == float("+inf"):
            return "Infinity"
        elif obj == float("-inf"):
            return "-Infinity"
    return obj


def mkdir_exists_ok(path):
    try:
        os.makedirs(path)
        return True
    except OSError as exc:
        if exc.errno == errno.EEXIST and os.path.isdir(path):
            return False
        else:
            raise


def no_retry_auth(e):
    if hasattr(e, "exception"):
        e = e.exception
    if not isinstance(e, requests.HTTPError):
        return True
    if e.response is None:
        return True
    # Don't retry bad request errors; raise immediately
    if e.response.status_code == 400:
        return False
    # Retry all non-forbidden/unauthorized/not-found errors.
    if e.response.status_code not in (401, 403, 404):
        return True
    # Crash w/message on forbidden/unauthorized errors.
    if e.response.status_code == 401:
        raise CommError("Invalid or missing api_key.  Run wandb login")
    elif wandb.run:
        raise CommError("Permission denied to access {}".format(wandb.run.path))
    else:
        raise CommError("Permission denied, ask the project owner to grant you access")


def find_runner(program):
    """Return a command that will run program.

    Arguments:
        program: The string name of the program to try to run.
    Returns:
        commandline list of strings to run the program (eg. with subprocess.call()) or None
    """
    if os.path.isfile(program) and not os.access(program, os.X_OK):
        # program is a path to a non-executable file
        try:
            opened = open(program)
        except IOError:  # PermissionError doesn't exist in 2.7
            return None
        first_line = opened.readline().strip()
        if first_line.startswith("#!"):
            return shlex.split(first_line[2:])
        if program.endswith(".py"):
            return [sys.executable]
    return None


def downsample(values, target_length):
    """Downsamples 1d values to target_length, including start and end.

    Algorithm just rounds index down.

    Values can be any sequence, including a generator.
    """
    assert target_length > 1
    values = list(values)
    if len(values) < target_length:
        return values
    ratio = float(len(values) - 1) / (target_length - 1)
    result = []
    for i in range(target_length):
        result.append(values[int(i * ratio)])
    return result


def has_num(dictionary, key):
    return key in dictionary and isinstance(dictionary[key], numbers.Number)


def md5_file(path):
    hash_md5 = hashlib.md5()
    with open(path, "rb") as f:
        for chunk in iter(lambda: f.read(4096), b""):
            hash_md5.update(chunk)
    return base64.b64encode(hash_md5.digest()).decode("ascii")


def get_log_file_path():
    """Log file path used in error messages.

    It would probably be better if this pointed to a log file in a
    run directory.
    """
    # TODO(jhr, cvp): refactor
    if wandb.run:
        return wandb.run._settings.log_internal
    return os.path.join("wandb", "debug-internal.log")


def docker_image_regex(image):
    "regex for valid docker image names"
    if image:
        return re.match(
            r"^(?:(?=[^:\/]{1,253})(?!-)[a-zA-Z0-9-]{1,63}(?<!-)(?:\.(?!-)[a-zA-Z0-9-]{1,63}(?<!-))*(?::[0-9]{1,5})?/)?((?![._-])(?:[a-z0-9._-]*)(?<![._-])(?:/(?![._-])[a-z0-9._-]*(?<![._-]))*)(?::(?![.-])[a-zA-Z0-9_.-]{1,128})?$",
            image,
        )


def image_from_docker_args(args):
    """This scans docker run args and attempts to find the most likely docker image argument.
    If excludes any argments that start with a dash, and the argument after it if it isn't a boolean
    switch.  This can be improved, we currently fallback gracefully when this fails.
    """
    bool_args = [
        "-t",
        "--tty",
        "--rm",
        "--privileged",
        "--oom-kill-disable",
        "--no-healthcheck",
        "-i",
        "--interactive",
        "--init",
        "--help",
        "--detach",
        "-d",
        "--sig-proxy",
        "-it",
        "-itd",
    ]
    last_flag = -2
    last_arg = ""
    possible_images = []
    if len(args) > 0 and args[0] == "run":
        args.pop(0)
    for i, arg in enumerate(args):
        if arg.startswith("-"):
            last_flag = i
            last_arg = arg
        elif "@sha256:" in arg:
            # Because our regex doesn't match digests
            possible_images.append(arg)
        elif docker_image_regex(arg):
            if last_flag == i - 2:
                possible_images.append(arg)
            elif "=" in last_arg:
                possible_images.append(arg)
            elif last_arg in bool_args and last_flag == i - 1:
                possible_images.append(arg)
    most_likely = None
    for img in possible_images:
        if ":" in img or "@" in img or "/" in img:
            most_likely = img
            break
    if most_likely == None and len(possible_images) > 0:
        most_likely = possible_images[0]
    return most_likely


def load_yaml(file):
    """If pyyaml > 5.1 use full_load to avoid warning"""
    if hasattr(yaml, "full_load"):
        return yaml.full_load(file)
    else:
        return yaml.load(file)


def image_id_from_k8s():
    """Pings the k8s metadata service for the image id.  Specify the
    KUBERNETES_NAMESPACE environment variable if your pods are not in
    the default namespace:

    - name: KUBERNETES_NAMESPACE
      valueFrom:
        fieldRef:
          fieldPath: metadata.namespace
    """
    token_path = "/var/run/secrets/kubernetes.io/serviceaccount/token"
    if os.path.exists(token_path):
        k8s_server = "https://{}:{}/api/v1/namespaces/{}/pods/{}".format(
            os.getenv("KUBERNETES_SERVICE_HOST"),
            os.getenv("KUBERNETES_PORT_443_TCP_PORT"),
            os.getenv("KUBERNETES_NAMESPACE", "default"),
            os.getenv("HOSTNAME"),
        )
        try:
            res = requests.get(
                k8s_server,
                verify="/var/run/secrets/kubernetes.io/serviceaccount/ca.crt",
                timeout=3,
                headers={"Authorization": "Bearer {}".format(open(token_path).read())},
            )
            res.raise_for_status()
        except requests.RequestException:
            return None
        try:
            return res.json()["status"]["containerStatuses"][0]["imageID"].strip(
                "docker-pullable://"
            )
        except (ValueError, KeyError, IndexError):
            logger.exception("Error checking kubernetes for image id")
            return None


def async_call(target, timeout=None):
    """Accepts a method and optional timeout.
    Returns a new method that will call the original with any args, waiting for upto timeout seconds.
    This new method blocks on the original and returns the result or None
    if timeout was reached, along with the thread.
    You can check thread.is_alive() to determine if a timeout was reached.
    If an exception is thrown in the thread, we reraise it.
    """
    q = queue.Queue()

    def wrapped_target(q, *args, **kwargs):
        try:
            q.put(target(*args, **kwargs))
        except Exception as e:
            q.put(e)

    def wrapper(*args, **kwargs):
        thread = threading.Thread(
            target=wrapped_target, args=(q,) + args, kwargs=kwargs
        )
        thread.daemon = True
        thread.start()
        try:
            result = q.get(True, timeout)
            if isinstance(result, Exception):
                six.reraise(type(result), result, sys.exc_info()[2])
            return result, thread
        except queue.Empty:
            return None, thread

    return wrapper


def read_many_from_queue(q, max_items, queue_timeout):
    try:
        item = q.get(True, queue_timeout)
    except queue.Empty:
        return []
    items = [item]
    for i in range(max_items):
        try:
            item = q.get_nowait()
        except queue.Empty:
            return items
        items.append(item)
    return items


def stopwatch_now():
    """Get a timevalue for interval comparisons

    When possible it is a monotonic clock to prevent backwards time issues.
    """
    if six.PY2:
        now = time.time()
    else:
        now = time.monotonic()
    return now


def class_colors(class_count):
    # make class 0 black, and the rest equally spaced fully saturated hues
    return [[0, 0, 0]] + [
        colorsys.hsv_to_rgb(i / (class_count - 1.0), 1.0, 1.0)
        for i in range(class_count - 1)
    ]


def _prompt_choice():
    try:
        return int(input("%s: Enter your choice: " % term.LOG_STRING)) - 1  # noqa: W503
    except ValueError:
        return -1


def prompt_choices(choices, allow_manual=False):
    """Allow a user to choose from a list of options"""
    for i, choice in enumerate(choices):
        wandb.termlog("(%i) %s" % (i + 1, choice))

    idx = -1
    while idx < 0 or idx > len(choices) - 1:
        idx = _prompt_choice()
        if idx < 0 or idx > len(choices) - 1:
            wandb.termwarn("Invalid choice")
    result = choices[idx]
    wandb.termlog("You chose '%s'" % result)
    return result


def guess_data_type(shape, risky=False):
    """Infer the type of data based on the shape of the tensors

    Arguments:
        risky(bool): some guesses are more likely to be wrong.
    """
    # (samples,) or (samples,logits)
    if len(shape) in (1, 2):
        return "label"
    # Assume image mask like fashion mnist: (no color channel)
    # This is risky because RNNs often have 3 dim tensors: batch, time, channels
    if risky and len(shape) == 3:
        return "image"
    if len(shape) == 4:
        if shape[-1] in (1, 3, 4):
            # (samples, height, width, Y \ RGB \ RGBA)
            return "image"
        else:
            # (samples, height, width, logits)
            return "segmentation_mask"
    return None


def download_file_from_url(dest_path, source_url, api_key=None):
    response = requests.get(source_url, auth=("api", api_key), stream=True, timeout=5)
    response.raise_for_status()

    if os.sep in dest_path:
        mkdir_exists_ok(os.path.dirname(dest_path))
    with fsync_open(dest_path, "wb") as file:
        for data in response.iter_content(chunk_size=1024):
            file.write(data)


def isatty(ob):
    return hasattr(ob, "isatty") and ob.isatty()


def to_human_size(bytes, units=None):
    units = units or POW_10_BYTES
    unit, value = units[0]
    factor = round(float(bytes) / value, 1)
    return (
        "{}{}".format(factor, unit)
        if factor < 1024 or len(units) == 1
        else to_human_size(bytes, units[1:])
    )


def from_human_size(size, units=None):
    units = {unit.upper(): value for (unit, value) in units or POW_10_BYTES}
    regex = re.compile(
        r"(\d+\.?\d*)\s*({})?".format("|".join(units.keys())), re.IGNORECASE
    )
    match = re.match(regex, size)
    if not match:
        raise ValueError("Size must be of the form `10`, `10B` or `10 B`.")
    factor, unit = (
        float(match.group(1)),
        units[match.group(2).upper()] if match.group(2) else 1,
    )
    return int(factor * unit)


def auto_project_name(program):
    # if we're in git, set project name to git repo name + relative path within repo
    root_dir = wandb.wandb_sdk.lib.git.GitRepo().root_dir
    if root_dir is None:
        return "uncategorized"
    # On windows, GitRepo returns paths in unix style, but os.path is windows
    # style. Coerce here.
    root_dir = to_native_slash_path(root_dir)
    repo_name = os.path.basename(root_dir)
    if program is None:
        return repo_name
    if not os.path.isabs(program):
        program = os.path.join(os.curdir, program)
    prog_dir = os.path.dirname(os.path.abspath(program))
    if not prog_dir.startswith(root_dir):
        return repo_name
    project = repo_name
    sub_path = os.path.relpath(prog_dir, root_dir)
    if sub_path != ".":
        project += "-" + sub_path
    return project.replace(os.sep, "_")


def parse_sweep_id(parts_dict):
    """In place parse sweep path from parts dict.

    Arguments:
        parts_dict (dict): dict(entity=,project=,name=).  Modifies dict inplace.

    Returns:
        None or str if there is an error
    """

    entity = None
    project = None
    sweep_id = parts_dict.get("name")
    if not isinstance(sweep_id, six.string_types):
        return "Expected string sweep_id"

    sweep_split = sweep_id.split("/")
    if len(sweep_split) == 1:
        pass
    elif len(sweep_split) == 2:
        split_project, sweep_id = sweep_split
        project = split_project or project
    elif len(sweep_split) == 3:
        split_entity, split_project, sweep_id = sweep_split
        project = split_project or project
        entity = split_entity or entity
    else:
        return (
            "Expected sweep_id in form of sweep, project/sweep, or entity/project/sweep"
        )
    parts_dict.update(dict(name=sweep_id, project=project, entity=entity))


def to_forward_slash_path(path):
    if platform.system() == "Windows":
        path = path.replace("\\", "/")
    return path


def to_native_slash_path(path):
    return path.replace("/", os.sep)


def bytes_to_hex(bytestr):
    # Works in python2 / python3
    return codecs.getencoder("hex")(bytestr)[0].decode("ascii")


def check_and_warn_old(files):
    if "wandb-metadata.json" in files:
        wandb.termwarn("These runs were logged with a previous version of wandb.")
        wandb.termwarn(
            "Run pip install wandb<0.10.0 to get the old library and sync your runs."
        )
        return True
    return False


class ImportMetaHook:
    def __init__(self):
        self.modules = {}
        self.on_import = {}

    def add(self, fullname, on_import):
        self.on_import.setdefault(fullname, []).append(on_import)

    def install(self):
        sys.meta_path.insert(0, self)

    def uninstall(self):
        sys.meta_path.remove(self)

    def find_module(self, fullname, path=None):
        if fullname in self.on_import:
            return self

    def load_module(self, fullname):
        self.uninstall()
        mod = importlib.import_module(fullname)
        self.install()
        self.modules[fullname] = mod
        on_imports = self.on_import.get(fullname)
        if on_imports:
            for f in on_imports:
                f()
        return mod

    def get_modules(self):
        return tuple(self.modules)

    def get_module(self, module):
        return self.modules[module]


_import_hook = None


def add_import_hook(fullname, on_import):
    global _import_hook
    if _import_hook is None:
        _import_hook = ImportMetaHook()
        _import_hook.install()
    _import_hook.add(fullname, on_import)


def b64_to_hex_id(id_string):
    return binascii.hexlify(base64.standard_b64decode(str(id_string))).decode("utf-8")


def hex_to_b64_id(encoded_string):
    return base64.standard_b64encode(binascii.unhexlify(encoded_string)).decode("utf-8")


def host_from_path(path):
    """returns the host of the path"""
    url = urllib.parse.urlparse(path)
    return url.netloc


def uri_from_path(path):
    """returns the URI of the path"""
    url = urllib.parse.urlparse(path)
    return url.path if url.path[0] != "/" else url.path[1:]


def _has_internet():
    """Attempts to open a DNS connection to Googles root servers"""
    try:
        s = socket.create_connection(("8.8.8.8", 53), 0.5)
        s.close()
        return True
    except OSError:
        return False


def rand_alphanumeric(length=8, rand=None):
    rand = rand or random
    return "".join(rand.choice("0123456789ABCDEF") for _ in range(length))


@contextlib.contextmanager
def fsync_open(path, mode="w"):
    """
    Opens a path for I/O, guaranteeing that the file is flushed and
    fsynced when the file's context expires.
    """
    with open(path, mode) as f:
        yield f

        f.flush()
        os.fsync(f.fileno())


def _is_kaggle():
    return (
        os.getenv("KAGGLE_KERNEL_RUN_TYPE") is not None
        or "kaggle_environments" in sys.modules  # noqa: W503
    )


def _is_likely_kaggle():
    # Telemetry to mark first runs from Kagglers.
    return (
        _is_kaggle()
        or os.path.exists(
            os.path.expanduser(os.path.join("~", ".kaggle", "kaggle.json"))
        )
        or "kaggle" in sys.modules
    )


def _is_databricks():
    # check if we are running inside a databricks notebook by
    # inspecting sys.modules, searching for dbutils and verifying that
    # it has the appropriate structure

    if "dbutils" in sys.modules:
        dbutils = sys.modules["dbutils"]
        if hasattr(dbutils, "shell"):
            shell = dbutils.shell
            if hasattr(shell, "sc"):
                sc = shell.sc
                return sc.appName == "Databricks Shell"
    return False


<<<<<<< HEAD
def handle_sweep_config_violations(warnings):
    """Render warnings from gorilla describing the ways in which a
    sweep config violates the allowed schema as terminal warnings.
=======
def sweep_config_err_text_from_jsonschema_violations(violations):
    """Consolidate violation strings from wandb/sweeps describing the ways in which a
    sweep config violates the allowed schema as a single string.
>>>>>>> 594b4836

    Parameters
    ----------
    violations: list of str
        The warnings to render.

    Returns
    -------
    violation: str
        The consolidated violation text.

    """

    violation_base = (
        "Malformed sweep config detected! This may cause your sweep to behave in unexpected ways.\n"
        "To avoid this, please fix the sweep config schema violations below:"
    )

    for i, warning in enumerate(violations):
        violations[i] = "  Violation {}. {}".format(i + 1, warning)
    violation = "\n".join([violation_base] + violations)

    return violation


def handle_sweep_config_violations(warnings):
    """Render warnings from gorilla describing the ways in which a
    sweep config violates the allowed schema as terminal warnings.

    Parameters
    ----------
    warnings: list of str
        The warnings to render.
    """

    warning = sweep_config_err_text_from_jsonschema_violations(warnings)
    if len(warnings) > 0:
        term.termwarn(warning)


def _log_thread_stacks():
    """Log all threads, useful for debugging."""

    thread_map = dict((t.ident, t.name) for t in threading.enumerate())

    for thread_id, frame in sys._current_frames().items():
        logger.info(
            "\n--- Stack for thread {t} {name} ---".format(
                t=thread_id, name=thread_map.get(thread_id, "unknown")
            )
        )
        for filename, lineno, name, line in traceback.extract_stack(frame):
            logger.info('  File: "%s", line %d, in %s' % (filename, lineno, name))
            if line:
                logger.info("  Line: %s" % line)<|MERGE_RESOLUTION|>--- conflicted
+++ resolved
@@ -1341,15 +1341,9 @@
     return False
 
 
-<<<<<<< HEAD
-def handle_sweep_config_violations(warnings):
-    """Render warnings from gorilla describing the ways in which a
-    sweep config violates the allowed schema as terminal warnings.
-=======
 def sweep_config_err_text_from_jsonschema_violations(violations):
     """Consolidate violation strings from wandb/sweeps describing the ways in which a
     sweep config violates the allowed schema as a single string.
->>>>>>> 594b4836
 
     Parameters
     ----------
