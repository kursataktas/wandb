import base64
import binascii
import codecs
import colorsys
import contextlib
import errno
import functools
import gzip
import hashlib
import importlib
import json
import logging
import numbers
import os
import pathlib
import platform
import queue
import random
import re
import shlex
import socket
import sys
import tarfile
import tempfile
import threading
import time
import traceback
import urllib
from datetime import timedelta
from importlib import import_module
from types import ModuleType, TracebackType
from typing import (
    IO,
    TYPE_CHECKING,
    Any,
    Callable,
    Dict,
    Generator,
    List,
    Mapping,
    NewType,
    Optional,
    Sequence,
    TextIO,
    Tuple,
    Type,
    Union,
)
from urllib.parse import quote

import requests
import sentry_sdk  # type: ignore
import shortuuid  # type: ignore
import yaml

import wandb
from wandb.env import SENTRY_DSN, error_reporting_enabled, get_app_url
from wandb.errors import CommError, UsageError, term

# from wandb.sdk.lib.json_util import json_serializable

if TYPE_CHECKING:
    import wandb.apis.public
    import wandb.sdk.internal.settings_static
    import wandb.sdk.wandb_artifacts
    import wandb.sdk.wandb_settings

CheckRetryFnType = Callable[[Exception], Union[bool, timedelta]]

ETag = NewType("ETag", str)
RawMD5 = NewType("RawMD5", bytes)
HexMD5 = NewType("HexMD5", str)
B64MD5 = NewType("B64MD5", str)

# `LogicalFilePathStr` is a somewhat-fuzzy "conceptual" path to a file.
# It is NOT necessarily a path on the local filesystem; e.g. it is slash-separated
# even on Windows. It's used to refer to e.g. the locations of runs' or artifacts' files.
#
# TODO(spencerpearson): this should probably be replaced with pathlib.PurePosixPath
LogicalFilePathStr = NewType("LogicalFilePathStr", str)

# `FilePathStr` represents a path to a file on the local filesystem.
#
# TODO(spencerpearson): this should probably be replaced with pathlib.Path
FilePathStr = NewType("FilePathStr", str)

# TODO(spencerpearson): this should probably be replaced with urllib.parse.ParseResult
URIStr = NewType("URIStr", str)

logger = logging.getLogger(__name__)
_not_importable = set()

MAX_LINE_BYTES = (10 << 20) - (100 << 10)  # imposed by back end
IS_GIT = os.path.exists(os.path.join(os.path.dirname(__file__), "..", ".git"))
RE_WINFNAMES = re.compile(r'[<>:"\\?*]')

# From https://docs.docker.com/engine/reference/commandline/tag/
# "Name components may contain lowercase letters, digits and separators.
# A separator is defined as a period, one or two underscores, or one or more dashes.
# A name component may not start or end with a separator."
DOCKER_IMAGE_NAME_SEPARATOR = "(?:__|[._]|[-]+)"
RE_DOCKER_IMAGE_NAME_SEPARATOR_START = re.compile("^" + DOCKER_IMAGE_NAME_SEPARATOR)
RE_DOCKER_IMAGE_NAME_SEPARATOR_END = re.compile(DOCKER_IMAGE_NAME_SEPARATOR + "$")
RE_DOCKER_IMAGE_NAME_SEPARATOR_REPEAT = re.compile(DOCKER_IMAGE_NAME_SEPARATOR + "{2,}")
RE_DOCKER_IMAGE_NAME_CHARS = re.compile(r"[^a-z0-9._\-]")

# these match the environments for gorilla
if IS_GIT:
    SENTRY_ENV = "development"
else:
    SENTRY_ENV = "production"


PLATFORM_WINDOWS = "windows"
PLATFORM_LINUX = "linux"
PLATFORM_BSD = "bsd"
PLATFORM_DARWIN = "darwin"
PLATFORM_UNKNOWN = "unknown"

LAUNCH_JOB_ARTIFACT_SLOT_NAME = "_wandb_job"


def get_platform_name() -> str:
    if sys.platform.startswith("win"):
        return PLATFORM_WINDOWS
    elif sys.platform.startswith("darwin"):
        return PLATFORM_DARWIN
    elif sys.platform.startswith("linux"):
        return PLATFORM_LINUX
    elif sys.platform.startswith(
        (
            "dragonfly",
            "freebsd",
            "netbsd",
            "openbsd",
        )
    ):
        return PLATFORM_BSD
    else:
        return PLATFORM_UNKNOWN


# TODO(sentry): This code needs to be moved, sentry shouldn't be initialized as a
#  side effect of loading a module.
sentry_client: Optional["sentry_sdk.client.Client"] = None
sentry_hub: Optional["sentry_sdk.hub.Hub"] = None
sentry_default_dsn = (
    "https://a2f1d701163c42b097b9588e56b1c37e@o151352.ingest.sentry.io/5288891"
)
if error_reporting_enabled():
    sentry_dsn = os.environ.get(SENTRY_DSN, sentry_default_dsn)
    sentry_client = sentry_sdk.Client(
        dsn=sentry_dsn,
        default_integrations=False,
        environment=SENTRY_ENV,
        release=wandb.__version__,
    )

    sentry_hub = sentry_sdk.Hub(sentry_client)

POW_10_BYTES = [
    ("B", 10**0),
    ("KB", 10**3),
    ("MB", 10**6),
    ("GB", 10**9),
    ("TB", 10**12),
    ("PB", 10**15),
    ("EB", 10**18),
]

POW_2_BYTES = [
    ("B", 2**0),
    ("KiB", 2**10),
    ("MiB", 2**20),
    ("GiB", 2**30),
    ("TiB", 2**40),
    ("PiB", 2**50),
    ("EiB", 2**60),
]


def sentry_message(message: str) -> None:
    if error_reporting_enabled():
        sentry_hub.capture_message(message)  # type: ignore
    return None


def sentry_exc(
    exc: Union[
        str,
        BaseException,
        Tuple[
            Optional[Type[BaseException]],
            Optional[BaseException],
            Optional[TracebackType],
        ],
        None,
    ],
    delay: bool = False,
) -> None:
    if error_reporting_enabled():
        if isinstance(exc, str):
            sentry_hub.capture_exception(Exception(exc))  # type: ignore
        else:
            sentry_hub.capture_exception(exc)  # type: ignore
    if delay:
        time.sleep(2)
    return None


def sentry_reraise(exc: Any) -> None:
    """Re-raise an exception after logging it to Sentry

    Use this for top-level exceptions when you want the user to see the traceback.

    Must be called from within an exception handler.
    """
    sentry_exc(exc)
    # this will messily add this "reraise" function to the stack trace
    # but hopefully it's not too bad
    raise exc.with_traceback(sys.exc_info()[2])


def sentry_set_scope(
    settings_dict: Optional[
        Union[
            "wandb.sdk.wandb_settings.Settings",
            "wandb.sdk.internal.settings_static.SettingsStatic",
        ]
    ] = None,
    process_context: Optional[str] = None,
) -> None:
    if not error_reporting_enabled():
        return None

    # Tags come from two places: settings and args passed into this func.
    args = dict(locals())
    del args["settings_dict"]

    settings_tags = [
        "entity",
        "project",
        "run_id",
        "run_url",
        "sweep_url",
        "sweep_id",
        "deployment",
        "_require_service",
    ]

    s = settings_dict

    # convenience function for getting attr from settings
    def get(key: str) -> Any:
        return getattr(s, key, None)

    with sentry_hub.configure_scope() as scope:  # type: ignore
        scope.set_tag("platform", get_platform_name())

        # apply settings tags
        if s is not None:
            for tag in settings_tags:
                val = get(tag)
                if val not in [None, ""]:
                    scope.set_tag(tag, val)

            python_runtime = (
                "colab"
                if get("_colab")
                else ("jupyter" if get("_jupyter") else "python")
            )
            scope.set_tag("python_runtime", python_runtime)

            # Hack for constructing run_url and sweep_url given run_id and sweep_id
            required = ["entity", "project", "base_url"]
            params = {key: get(key) for key in required}
            if all(params.values()):
                # here we're guaranteed that entity, project, base_url all have valid values
                app_url = wandb.util.app_url(params["base_url"])
                e, p = (quote(params[k]) for k in ["entity", "project"])

                # TODO: the settings object will be updated to contain run_url and sweep_url
                # This is done by passing a settings_map in the run_start protocol buffer message
                for word in ["run", "sweep"]:
                    _url, _id = f"{word}_url", f"{word}_id"
                    if not get(_url) and get(_id):
                        scope.set_tag(_url, f"{app_url}/{e}/{p}/{word}s/{get(_id)}")

            if hasattr(s, "email"):
                scope.user = {"email": s.email}

        # apply directly passed-in tags
        for tag, value in args.items():
            if value is not None and value != "":
                scope.set_tag(tag, value)

    # Track session so we can get metrics about error free rate
    if sentry_hub:
        sentry_hub.start_session()


def vendor_setup() -> Callable:
    """This enables us to use the vendor directory for packages we don't depend on
    Returns a function to call after imports are complete. Make sure to call this
    function or you will modify the user's path which is never good. The pattern should be:
    reset_path = vendor_setup()
    # do any vendor imports...
    reset_path()
    """
    original_path = [directory for directory in sys.path]

    def reset_import_path() -> None:
        sys.path = original_path

    parent_dir = os.path.abspath(os.path.dirname(__file__))
    vendor_dir = os.path.join(parent_dir, "vendor")
    vendor_packages = ("gql-0.2.0", "graphql-core-1.1", "watchdog_0_9_0")
    package_dirs = [os.path.join(vendor_dir, p) for p in vendor_packages]
    for p in [vendor_dir] + package_dirs:
        if p not in sys.path:
            sys.path.insert(1, p)

    return reset_import_path


def vendor_import(name: str) -> Any:
    reset_path = vendor_setup()
    module = import_module(name)
    reset_path()
    return module


def get_module(name: str, required: Optional[Union[str, bool]] = None) -> Any:
    """
    Return module or None. Absolute import is required.
    :param (str) name: Dot-separated module path. E.g., 'scipy.stats'.
    :param (str) required: A string to raise a ValueError if missing
    :return: (module|None) If import succeeds, the module will be returned.
    """
    if name not in _not_importable:
        try:
            return import_module(name)
        except Exception:
            _not_importable.add(name)
            msg = f"Error importing optional module {name}"
            if required:
                logger.exception(msg)
    if required and name in _not_importable:
        raise wandb.Error(required)


def get_optional_module(name) -> Optional["importlib.ModuleInterface"]:  # type: ignore
    return get_module(name)


np = get_module("numpy")


def get_h5_typename(o: Any) -> Any:
    typename = get_full_typename(o)
    if is_tf_tensor_typename(typename):
        return "tensorflow.Tensor"
    elif is_pytorch_tensor_typename(typename):
        return "torch.Tensor"
    else:
        return o.__class__.__module__.split(".")[0] + "." + o.__class__.__name__


def maybe_compress_summary(obj: Any, **kwargs: Any) -> dict:

    if np and isinstance(obj, np.ndarray) and obj.size > 32:
        return {
            "_type": kwargs.pop("source", get_h5_typename(obj)),  # may not be ndarray
            "var": np.var(obj).item(),
            "mean": np.mean(obj).item(),
            "min": np.amin(obj).item(),
            "max": np.amax(obj).item(),
            "10%": np.percentile(obj, 10),
            "25%": np.percentile(obj, 25),
            "75%": np.percentile(obj, 75),
            "90%": np.percentile(obj, 90),
            "size": obj.size,
        }
    else:
        raise TypeError("Unsupported type for summary compression")


def maybe_compress_history(obj: Any, **kwargs: Any) -> dict:
    """
    Used to turn numpy like objects with a size > 32 into histograms (when serializing to json)
    """
    if np and isinstance(obj, np.ndarray) and obj.size > 32:
        return wandb.Histogram(obj, num_bins=32).to_json()
    else:
        raise TypeError("Unsupported type for history compression")


def app_url(api_url: str) -> str:
    """Returns the frontend app url without a trailing slash."""
    # TODO: move me to settings
    app_url = get_app_url()
    if app_url is not None:
        return str(app_url.strip("/"))
    if "://api.wandb.test" in api_url:
        # dev mode
        return api_url.replace("://api.", "://app.").strip("/")
    elif "://api.wandb." in api_url:
        # cloud
        return api_url.replace("://api.", "://").strip("/")
    elif "://api." in api_url:
        # onprem cloud
        return api_url.replace("://api.", "://app.").strip("/")
    # wandb/local
    return api_url


def get_full_typename(o: Any) -> Any:
    """We determine types based on type names so we don't have to import
    (and therefore depend on) PyTorch, TensorFlow, etc.
    """
    instance_name = o.__class__.__module__ + "." + o.__class__.__name__
    if instance_name in ["builtins.module", "__builtin__.module"]:
        return o.__name__
    else:
        return instance_name


def is_uri(string: str) -> bool:
    parsed_uri = urllib.parse.urlparse(string)
    return len(parsed_uri.scheme) > 0


def local_file_uri_to_path(uri: str) -> str:
    """
    Convert URI to local filesystem path.
    No-op if the uri does not have the expected scheme.
    """
    path = urllib.parse.urlparse(uri).path if uri.startswith("file:") else uri
    return urllib.request.url2pathname(path)


def get_local_path_or_none(path_or_uri: str) -> Optional[str]:
    """Check if the argument is a local path (no scheme or file:///) and return local path if true,
    None otherwise.
    """
    parsed_uri = urllib.parse.urlparse(path_or_uri)
    if (
        len(parsed_uri.scheme) == 0
        or parsed_uri.scheme == "file"
        and len(parsed_uri.netloc) == 0
    ):
        return local_file_uri_to_path(path_or_uri)
    else:
        return None


def make_tarfile(
    output_filename: str,
    source_dir: str,
    archive_name: str,
    custom_filter: Optional[Callable] = None,
) -> None:
    # Helper for filtering out modification timestamps
    def _filter_timestamps(tar_info: "tarfile.TarInfo") -> Optional["tarfile.TarInfo"]:
        tar_info.mtime = 0
        return tar_info if custom_filter is None else custom_filter(tar_info)

    descriptor, unzipped_filename = tempfile.mkstemp()
    try:
        with tarfile.open(unzipped_filename, "w") as tar:
            tar.add(source_dir, arcname=archive_name, filter=_filter_timestamps)
        # When gzipping the tar, don't include the tar's filename or modification time in the
        # zipped archive (see https://docs.python.org/3/library/gzip.html#gzip.GzipFile)
        with gzip.GzipFile(
            filename="", fileobj=open(output_filename, "wb"), mode="wb", mtime=0
        ) as gzipped_tar, open(unzipped_filename, "rb") as tar_file:
            gzipped_tar.write(tar_file.read())
    finally:
        os.close(descriptor)
        os.remove(unzipped_filename)


def _user_args_to_dict(arguments: List[str]) -> Dict[str, Union[str, bool]]:
    user_dict = dict()
    value: Union[str, bool]
    name: str
    i = 0
    while i < len(arguments):
        arg = arguments[i]
        split = arg.split("=", maxsplit=1)
        # flag arguments don't require a value -> set to True if specified
        if len(split) == 1 and (
            i + 1 >= len(arguments) or arguments[i + 1].startswith("-")
        ):
            name = split[0].lstrip("-")
            value = True
            i += 1
        elif len(split) == 1 and not arguments[i + 1].startswith("-"):
            name = split[0].lstrip("-")
            value = arguments[i + 1]
            i += 2
        elif len(split) == 2:
            name = split[0].lstrip("-")
            value = split[1]
            i += 1
        if name in user_dict:
            wandb.termerror(f"Repeated parameter: '{name}'")
            sys.exit(1)
        user_dict[name] = value
    return user_dict


def is_tf_tensor(obj: Any) -> bool:
    import tensorflow  # type: ignore

    return isinstance(obj, tensorflow.Tensor)


def is_tf_tensor_typename(typename: str) -> bool:
    return typename.startswith("tensorflow.") and (
        "Tensor" in typename or "Variable" in typename
    )


def is_tf_eager_tensor_typename(typename: str) -> bool:
    return typename.startswith("tensorflow.") and ("EagerTensor" in typename)


def is_pytorch_tensor(obj: Any) -> bool:
    import torch  # type: ignore

    return isinstance(obj, torch.Tensor)


def is_pytorch_tensor_typename(typename: str) -> bool:
    return typename.startswith("torch.") and (
        "Tensor" in typename or "Variable" in typename
    )


def is_jax_tensor_typename(typename: str) -> bool:
    return typename.startswith("jaxlib.") and "DeviceArray" in typename


def get_jax_tensor(obj: Any) -> Optional[Any]:
    import jax  # type: ignore

    return jax.device_get(obj)


def is_fastai_tensor_typename(typename: str) -> bool:
    return typename.startswith("fastai.") and ("Tensor" in typename)


def is_pandas_data_frame_typename(typename: str) -> bool:
    return typename.startswith("pandas.") and "DataFrame" in typename


def is_matplotlib_typename(typename: str) -> bool:
    return typename.startswith("matplotlib.")


def is_plotly_typename(typename: str) -> bool:
    return typename.startswith("plotly.")


def is_plotly_figure_typename(typename: str) -> bool:
    return typename.startswith("plotly.") and typename.endswith(".Figure")


def is_numpy_array(obj: Any) -> bool:
    return np and isinstance(obj, np.ndarray)


def is_pandas_data_frame(obj: Any) -> bool:
    return is_pandas_data_frame_typename(get_full_typename(obj))


def ensure_matplotlib_figure(obj: Any) -> Any:
    """Extract the current figure from a matplotlib object or return the object if it's a figure.
    raises ValueError if the object can't be converted.
    """
    import matplotlib  # type: ignore
    from matplotlib.figure import Figure  # type: ignore

    # there are combinations of plotly and matplotlib versions that don't work well together,
    # this patches matplotlib to add a removed method that plotly assumes exists
    from matplotlib.spines import Spine  # type: ignore

    def is_frame_like(self: Any) -> bool:
        """Return True if directly on axes frame.
        This is useful for determining if a spine is the edge of an
        old style MPL plot. If so, this function will return True.
        """
        position = self._position or ("outward", 0.0)
        if isinstance(position, str):
            if position == "center":
                position = ("axes", 0.5)
            elif position == "zero":
                position = ("data", 0)
        if len(position) != 2:
            raise ValueError("position should be 2-tuple")
        position_type, amount = position  # type: ignore
        if position_type == "outward" and amount == 0:
            return True
        else:
            return False

    Spine.is_frame_like = is_frame_like

    if obj == matplotlib.pyplot:
        obj = obj.gcf()
    elif not isinstance(obj, Figure):
        if hasattr(obj, "figure"):
            obj = obj.figure
            # Some matplotlib objects have a figure function
            if not isinstance(obj, Figure):
                raise ValueError(
                    "Only matplotlib.pyplot or matplotlib.pyplot.Figure objects are accepted."
                )
    return obj


def matplotlib_to_plotly(obj: Any) -> Any:
    obj = ensure_matplotlib_figure(obj)
    tools = get_module(
        "plotly.tools",
        required=(
            "plotly is required to log interactive plots, install with: "
            "`pip install plotly` or convert the plot to an image with `wandb.Image(plt)`"
        ),
    )
    return tools.mpl_to_plotly(obj)


def matplotlib_contains_images(obj: Any) -> bool:
    obj = ensure_matplotlib_figure(obj)
    return any(len(ax.images) > 0 for ax in obj.axes)


def convert_plots(obj: Any) -> Any:
    if is_matplotlib_typename(get_full_typename(obj)):
        tools = get_module(
            "plotly.tools",
            required=(
                "plotly is required to log interactive plots, install with: "
                "`pip install plotly` or convert the plot to an image with `wandb.Image(plt)`"
            ),
        )
        obj = tools.mpl_to_plotly(obj)

    if is_plotly_typename(get_full_typename(obj)):
        return {"_type": "plotly", "plot": obj.to_plotly_json()}
    else:
        return obj


def launch_browser(attempt_launch_browser: bool = True) -> bool:
    """Decide if we should launch a browser"""
    _display_variables = ["DISPLAY", "WAYLAND_DISPLAY", "MIR_SOCKET"]
    _webbrowser_names_blocklist = ["www-browser", "lynx", "links", "elinks", "w3m"]

    import webbrowser

    launch_browser = attempt_launch_browser
    if launch_browser:
        if "linux" in sys.platform and not any(
            os.getenv(var) for var in _display_variables
        ):
            launch_browser = False
        try:
            browser = webbrowser.get()
            if hasattr(browser, "name") and browser.name in _webbrowser_names_blocklist:
                launch_browser = False
        except webbrowser.Error:
            launch_browser = False

    return launch_browser


def generate_id(length: int = 8) -> str:
    # ~3t run ids (36**8)
    run_gen = shortuuid.ShortUUID(alphabet=list("0123456789abcdefghijklmnopqrstuvwxyz"))
    return str(run_gen.random(length))


def parse_tfjob_config() -> Any:
    """Attempts to parse TFJob config, returning False if it can't find it"""
    if os.getenv("TF_CONFIG"):
        try:
            return json.loads(os.environ["TF_CONFIG"])
        except ValueError:
            return False
    else:
        return False


<<<<<<< HEAD
=======
class WandBJSONEncoder(json.JSONEncoder):
    """A JSON Encoder that handles some extra types."""

    def default(self, obj: Any) -> Any:
        if hasattr(obj, "json_encode"):
            return obj.json_encode()
        # if hasattr(obj, 'to_json'):
        #     return obj.to_json()
        tmp_obj, converted = json_friendly(obj)
        if converted:
            return tmp_obj
        return json.JSONEncoder.default(self, obj)


class WandBJSONEncoderOld(json.JSONEncoder):
    """A JSON Encoder that handles some extra types."""

    def default(self, obj: Any) -> Any:
        tmp_obj, converted = json_friendly(obj)
        tmp_obj, compressed = maybe_compress_summary(tmp_obj, get_h5_typename(obj))
        if converted:
            return tmp_obj
        return json.JSONEncoder.default(self, tmp_obj)


class WandBHistoryJSONEncoder(json.JSONEncoder):
    """A JSON Encoder that handles some extra types.
    This encoder turns numpy like objects with a size > 32 into histograms"""

    def default(self, obj: Any) -> Any:
        obj, converted = json_friendly(obj)
        obj, compressed = maybe_compress_history(obj)
        if converted:
            return obj
        return json.JSONEncoder.default(self, obj)


class JSONEncoderUncompressed(json.JSONEncoder):
    """A JSON Encoder that handles some extra types.
    This encoder turns numpy like objects with a size > 32 into histograms"""

    def default(self, obj: Any) -> Any:
        if is_numpy_array(obj):
            return obj.tolist()
        elif np and isinstance(obj, np.generic):
            obj = obj.item()
        return json.JSONEncoder.default(self, obj)


def json_dump_safer(obj: Any, fp: IO[str], **kwargs: Any) -> None:
    """Convert obj to json, with some extra encodable types."""
    return json.dump(obj, fp, cls=WandBJSONEncoder, **kwargs)


def json_dumps_safer(obj: Any, **kwargs: Any) -> str:
    """Convert obj to json, with some extra encodable types."""
    return json.dumps(obj, cls=WandBJSONEncoder, **kwargs)


# This is used for dumping raw json into files
def json_dump_uncompressed(obj: Any, fp: IO[str], **kwargs: Any) -> None:
    """Convert obj to json, with some extra encodable types."""
    return json.dump(obj, fp, cls=JSONEncoderUncompressed, **kwargs)


def json_dumps_safer_history(obj: Any, **kwargs: Any) -> str:
    """Convert obj to json, with some extra encodable types, including histograms"""
    return json.dumps(obj, cls=WandBHistoryJSONEncoder, **kwargs)


def make_json_if_not_number(
    v: Union[int, float, str, Mapping, Sequence]
) -> Union[int, float, str]:
    """If v is not a basic type convert it to json."""
    if isinstance(v, (float, int)):
        return v
    return json_dumps_safer(v)


def make_safe_for_json(obj: Any) -> Any:
    """Replace invalid json floats with strings. Converts to lists, slices, and dicts.
    Converts numpy array to list. Used for artifact metadata"""
    if isinstance(obj, Mapping):
        return {k: make_safe_for_json(v) for k, v in obj.items()}
    elif isinstance(obj, str):
        # str's are Sequence, so we need to short-circuit
        return obj
    elif isinstance(obj, Sequence):
        return [make_safe_for_json(v) for v in obj]
    elif isinstance(obj, float):
        # W&B backend and UI handle these strings
        if obj != obj:  # standard way to check for NaN
            return "NaN"
        elif obj == float("+inf"):
            return "Infinity"
        elif obj == float("-inf"):
            return "-Infinity"
    elif is_numpy_array(obj):
        return [make_safe_for_json(v) for v in obj.tolist()]
    elif isinstance(obj, slice):
        return dict(slice_start=obj.start, slice_step=obj.step, slice_stop=obj.stop)
    return obj


>>>>>>> a6d6e2de
def mkdir_exists_ok(path: str) -> bool:
    try:
        os.makedirs(path)
        return True
    except OSError as exc:
        if exc.errno == errno.EEXIST and os.path.isdir(path):
            return False
        else:
            raise


def no_retry_4xx(e: Exception) -> bool:
    if not isinstance(e, requests.HTTPError):
        return True
    if not (400 <= e.response.status_code < 500) or e.response.status_code == 429:
        return True
    body = json.loads(e.response.content)
    raise UsageError(body["errors"][0]["message"])


def no_retry_auth(e: Any) -> bool:
    if hasattr(e, "exception"):
        e = e.exception
    if not isinstance(e, requests.HTTPError):
        return True
    if e.response is None:
        return True
    # Don't retry bad request errors; raise immediately
    if e.response.status_code in (400, 409):
        return False
    # Retry all non-forbidden/unauthorized/not-found errors.
    if e.response.status_code not in (401, 403, 404):
        return True
    # Crash w/message on forbidden/unauthorized errors.
    if e.response.status_code == 401:
        raise CommError("Invalid or missing api_key. Run `wandb login`")
    elif wandb.run:
        raise CommError(f"Permission denied to access {wandb.run.path}")
    else:
        raise CommError("Permission denied, ask the project owner to grant you access")


def check_retry_conflict(e: Any) -> Optional[bool]:
    """Check if the exception is a conflict type so it can be retried.

    Returns:
        True - Should retry this operation
        False - Should not retry this operation
        None - No decision, let someone else decide
    """
    if hasattr(e, "exception"):
        e = e.exception
    if isinstance(e, requests.HTTPError) and e.response is not None:
        if e.response.status_code == 409:
            return True
    return None


def check_retry_conflict_or_gone(e: Any) -> Optional[bool]:
    """Check if the exception is a conflict or gone type so it can be retried or not.

    Returns:
        True - Should retry this operation
        False - Should not retry this operation
        None - No decision, let someone else decide
    """
    if hasattr(e, "exception"):
        e = e.exception
    if isinstance(e, requests.HTTPError) and e.response is not None:
        if e.response.status_code == 409:
            return True
        if e.response.status_code == 410:
            return False
    return None


def make_check_retry_fn(
    fallback_retry_fn: CheckRetryFnType,
    check_fn: Callable[[Exception], Optional[bool]],
    check_timedelta: Optional[timedelta] = None,
) -> CheckRetryFnType:
    """Return a check_retry_fn which can be used by lib.Retry().

    Arguments:
        fallback_fn: Use this function if check_fn didn't decide if a retry should happen.
        check_fn: Function which returns bool if retry should happen or None if unsure.
        check_timedelta: Optional retry timeout if we check_fn matches the exception
    """

    def check_retry_fn(e: Exception) -> Union[bool, timedelta]:
        check = check_fn(e)
        if check is None:
            return fallback_retry_fn(e)
        if check is False:
            return False
        if check_timedelta:
            return check_timedelta
        return True

    return check_retry_fn


def find_runner(program: str) -> Union[None, list, List[str]]:
    """Return a command that will run program.

    Arguments:
        program: The string name of the program to try to run.
    Returns:
        commandline list of strings to run the program (eg. with subprocess.call()) or None
    """
    if os.path.isfile(program) and not os.access(program, os.X_OK):
        # program is a path to a non-executable file
        try:
            opened = open(program)
        except OSError:  # PermissionError doesn't exist in 2.7
            return None
        first_line = opened.readline().strip()
        if first_line.startswith("#!"):
            return shlex.split(first_line[2:])
        if program.endswith(".py"):
            return [sys.executable]
    return None


def downsample(values: Sequence, target_length: int) -> list:
    """Downsamples 1d values to target_length, including start and end.

    Algorithm just rounds index down.

    Values can be any sequence, including a generator.
    """
    if not target_length > 1:
        raise UsageError("target_length must be > 1")
    values = list(values)
    if len(values) < target_length:
        return values
    ratio = float(len(values) - 1) / (target_length - 1)
    result = []
    for i in range(target_length):
        result.append(values[int(i * ratio)])
    return result


def has_num(dictionary: Mapping, key: Any) -> bool:
    return key in dictionary and isinstance(dictionary[key], numbers.Number)


def md5_file(path: str) -> B64MD5:
    hash_md5 = hashlib.md5()
    with open(path, "rb") as f:
        for chunk in iter(lambda: f.read(4096), b""):
            hash_md5.update(chunk)
    return B64MD5(base64.b64encode(hash_md5.digest()).decode("ascii"))


def get_log_file_path() -> str:
    """Log file path used in error messages.

    It would probably be better if this pointed to a log file in a
    run directory.
    """
    # TODO(jhr, cvp): refactor
    if wandb.run is not None:
        return wandb.run._settings.log_internal
    return os.path.join("wandb", "debug-internal.log")


def docker_image_regex(image: str) -> Any:
    """regex for valid docker image names"""
    if image:
        return re.match(
            r"^(?:(?=[^:\/]{1,253})(?!-)[a-zA-Z0-9-]{1,63}(?<!-)(?:\.(?!-)[a-zA-Z0-9-]{1,63}(?<!-))*(?::[0-9]{1,5})?/)?((?![._-])(?:[a-z0-9._-]*)(?<![._-])(?:/(?![._-])[a-z0-9._-]*(?<![._-]))*)(?::(?![.-])[a-zA-Z0-9_.-]{1,128})?$",
            image,
        )
    return None


def image_from_docker_args(args: List[str]) -> Optional[str]:
    """This scans docker run args and attempts to find the most likely docker image argument.
    If excludes any argments that start with a dash, and the argument after it if it isn't a boolean
    switch.  This can be improved, we currently fallback gracefully when this fails.
    """
    bool_args = [
        "-t",
        "--tty",
        "--rm",
        "--privileged",
        "--oom-kill-disable",
        "--no-healthcheck",
        "-i",
        "--interactive",
        "--init",
        "--help",
        "--detach",
        "-d",
        "--sig-proxy",
        "-it",
        "-itd",
    ]
    last_flag = -2
    last_arg = ""
    possible_images = []
    if len(args) > 0 and args[0] == "run":
        args.pop(0)
    for i, arg in enumerate(args):
        if arg.startswith("-"):
            last_flag = i
            last_arg = arg
        elif "@sha256:" in arg:
            # Because our regex doesn't match digests
            possible_images.append(arg)
        elif docker_image_regex(arg):
            if last_flag == i - 2:
                possible_images.append(arg)
            elif "=" in last_arg:
                possible_images.append(arg)
            elif last_arg in bool_args and last_flag == i - 1:
                possible_images.append(arg)
    most_likely = None
    for img in possible_images:
        if ":" in img or "@" in img or "/" in img:
            most_likely = img
            break
    if most_likely is None and len(possible_images) > 0:
        most_likely = possible_images[0]
    return most_likely


def load_yaml(file: Any) -> Any:
    return yaml.safe_load(file)


def image_id_from_k8s() -> Optional[str]:
    """Pings the k8s metadata service for the image id.  Specify the
    KUBERNETES_NAMESPACE environment variable if your pods are not in
    the default namespace:

    - name: KUBERNETES_NAMESPACE
      valueFrom:
        fieldRef:
          fieldPath: metadata.namespace
    """
    token_path = "/var/run/secrets/kubernetes.io/serviceaccount/token"
    if os.path.exists(token_path):
        k8s_server = "https://{}:{}/api/v1/namespaces/{}/pods/{}".format(
            os.getenv("KUBERNETES_SERVICE_HOST"),
            os.getenv("KUBERNETES_PORT_443_TCP_PORT"),
            os.getenv("KUBERNETES_NAMESPACE", "default"),
            os.getenv("HOSTNAME"),
        )
        try:
            res = requests.get(
                k8s_server,
                verify="/var/run/secrets/kubernetes.io/serviceaccount/ca.crt",
                timeout=3,
                headers={"Authorization": f"Bearer {open(token_path).read()}"},
            )
            res.raise_for_status()
        except requests.RequestException:
            return None
        try:
            return str(  # noqa: B005
                res.json()["status"]["containerStatuses"][0]["imageID"]
            ).strip("docker-pullable://")
        except (ValueError, KeyError, IndexError):
            logger.exception("Error checking kubernetes for image id")
            return None
    return None


def async_call(target: Callable, timeout: Optional[int] = None) -> Callable:
    """Accepts a method and optional timeout.
    Returns a new method that will call the original with any args, waiting for upto timeout seconds.
    This new method blocks on the original and returns the result or None
    if timeout was reached, along with the thread.
    You can check thread.is_alive() to determine if a timeout was reached.
    If an exception is thrown in the thread, we reraise it.
    """
    q: "queue.Queue" = queue.Queue()

    def wrapped_target(q: "queue.Queue", *args: Any, **kwargs: Any) -> Any:
        try:
            q.put(target(*args, **kwargs))
        except Exception as e:
            q.put(e)

    def wrapper(
        *args: Any, **kwargs: Any
    ) -> Union[Tuple[Exception, "threading.Thread"], Tuple[None, "threading.Thread"]]:
        thread = threading.Thread(
            target=wrapped_target, args=(q,) + args, kwargs=kwargs
        )
        thread.daemon = True
        thread.start()
        try:
            result = q.get(True, timeout)
            if isinstance(result, Exception):
                raise result.with_traceback(sys.exc_info()[2])
            return result, thread
        except queue.Empty:
            return None, thread

    return wrapper


def read_many_from_queue(
    q: "queue.Queue", max_items: int, queue_timeout: Union[int, float]
) -> list:
    try:
        item = q.get(True, queue_timeout)
    except queue.Empty:
        return []
    items = [item]
    for _ in range(max_items):
        try:
            item = q.get_nowait()
        except queue.Empty:
            return items
        items.append(item)
    return items


def stopwatch_now() -> float:
    """Get a time value for interval comparisons

    When possible it is a monotonic clock to prevent backwards time issues.
    """
    return time.monotonic()


def class_colors(class_count: int) -> List[List[int]]:
    # make class 0 black, and the rest equally spaced fully saturated hues
    return [[0, 0, 0]] + [
        colorsys.hsv_to_rgb(i / (class_count - 1.0), 1.0, 1.0)  # type: ignore
        for i in range(class_count - 1)
    ]


def _prompt_choice(
    input_timeout: int = None,
    jupyter: bool = False,
) -> str:
    input_fn: Callable = input
    prompt = term.LOG_STRING
    if input_timeout is not None:
        # delayed import to mitigate risk of timed_input complexity
        from wandb.sdk.lib import timed_input

        input_fn = functools.partial(timed_input.timed_input, timeout=input_timeout)
        # timed_input doesnt handle enhanced prompts
        if platform.system() == "Windows":
            prompt = "wandb"

    text = f"{prompt}: Enter your choice: "
    if input_fn == input:
        choice = input_fn(text)
    else:
        choice = input_fn(text, jupyter=jupyter)
    return choice  # type: ignore


def prompt_choices(
    choices: Sequence[str],
    input_timeout: int = None,
    jupyter: bool = False,
) -> str:
    """Allow a user to choose from a list of options"""
    for i, choice in enumerate(choices):
        wandb.termlog(f"({i+1}) {choice}")

    idx = -1
    while idx < 0 or idx > len(choices) - 1:
        choice = _prompt_choice(input_timeout=input_timeout, jupyter=jupyter)
        if not choice:
            continue
        idx = -1
        try:
            idx = int(choice) - 1
        except ValueError:
            pass
        if idx < 0 or idx > len(choices) - 1:
            wandb.termwarn("Invalid choice")
    result = choices[idx]
    wandb.termlog(f"You chose '{result}'")
    return result


def guess_data_type(shape: Sequence[int], risky: bool = False) -> Optional[str]:
    """Infer the type of data based on the shape of the tensors

    Arguments:
        shape (Sequence[int]): The shape of the data
        risky(bool): some guesses are more likely to be wrong.
    """
    # (samples,) or (samples,logits)
    if len(shape) in (1, 2):
        return "label"
    # Assume image mask like fashion mnist: (no color channel)
    # This is risky because RNNs often have 3 dim tensors: batch, time, channels
    if risky and len(shape) == 3:
        return "image"
    if len(shape) == 4:
        if shape[-1] in (1, 3, 4):
            # (samples, height, width, Y \ RGB \ RGBA)
            return "image"
        else:
            # (samples, height, width, logits)
            return "segmentation_mask"
    return None


def download_file_from_url(
    dest_path: str, source_url: str, api_key: Optional[str] = None
) -> None:
    response = requests.get(source_url, auth=("api", api_key), stream=True, timeout=5)  # type: ignore
    response.raise_for_status()

    if os.sep in dest_path:
        mkdir_exists_ok(os.path.dirname(dest_path))
    with fsync_open(dest_path, "wb") as file:
        for data in response.iter_content(chunk_size=1024):
            file.write(data)


def isatty(ob: IO) -> bool:
    return hasattr(ob, "isatty") and ob.isatty()


def to_human_size(size: int, units: Optional[List[Tuple[str, Any]]] = None) -> str:
    units = units or POW_10_BYTES
    unit, value = units[0]
    factor = round(float(size) / value, 1)
    return (
        f"{factor}{unit}"
        if factor < 1024 or len(units) == 1
        else to_human_size(size, units[1:])
    )


def from_human_size(size: str, units: Optional[List[Tuple[str, Any]]] = None) -> int:
    units = units or POW_10_BYTES
    units_dict = {unit.upper(): value for (unit, value) in units}
    regex = re.compile(
        r"(\d+\.?\d*)\s*({})?".format("|".join(units_dict.keys())), re.IGNORECASE
    )
    match = re.match(regex, size)
    if not match:
        raise ValueError("size must be of the form `10`, `10B` or `10 B`.")
    factor, unit = (
        float(match.group(1)),
        units_dict[match.group(2).upper()] if match.group(2) else 1,
    )
    return int(factor * unit)


def auto_project_name(program: Optional[str]) -> str:
    # if we're in git, set project name to git repo name + relative path within repo
    root_dir = wandb.wandb_sdk.lib.git.GitRepo().root_dir
    if root_dir is None:
        return "uncategorized"
    # On windows, GitRepo returns paths in unix style, but os.path is windows
    # style. Coerce here.
    root_dir = to_native_slash_path(root_dir)
    repo_name = os.path.basename(root_dir)
    if program is None:
        return str(repo_name)
    if not os.path.isabs(program):
        program = os.path.join(os.curdir, program)
    prog_dir = os.path.dirname(os.path.abspath(program))
    if not prog_dir.startswith(root_dir):
        return str(repo_name)
    project = repo_name
    sub_path = os.path.relpath(prog_dir, root_dir)
    if sub_path != ".":
        project += "-" + sub_path
    return str(project.replace(os.sep, "_"))


def parse_sweep_id(parts_dict: dict) -> Optional[str]:
    """In place parse sweep path from parts dict.

    Arguments:
        parts_dict (dict): dict(entity=,project=,name=).  Modifies dict inplace.

    Returns:
        None or str if there is an error
    """

    entity = None
    project = None
    sweep_id = parts_dict.get("name")
    if not isinstance(sweep_id, str):
        return "Expected string sweep_id"

    sweep_split = sweep_id.split("/")
    if len(sweep_split) == 1:
        pass
    elif len(sweep_split) == 2:
        split_project, sweep_id = sweep_split
        project = split_project or project
    elif len(sweep_split) == 3:
        split_entity, split_project, sweep_id = sweep_split
        project = split_project or project
        entity = split_entity or entity
    else:
        return (
            "Expected sweep_id in form of sweep, project/sweep, or entity/project/sweep"
        )
    parts_dict.update(dict(name=sweep_id, project=project, entity=entity))
    return None


def to_forward_slash_path(path: str) -> LogicalFilePathStr:
    if platform.system() == "Windows":
        path = path.replace("\\", "/")
    return LogicalFilePathStr(path)


def to_native_slash_path(path: str) -> FilePathStr:
    return FilePathStr(path.replace("/", os.sep))


def bytes_to_hex(bytestr: Union[str, bytes]) -> str:
    return codecs.getencoder("hex")(bytestr)[0].decode("ascii")  # type: ignore


def check_and_warn_old(files: List[str]) -> bool:
    if "wandb-metadata.json" in files:
        wandb.termwarn("These runs were logged with a previous version of wandb.")
        wandb.termwarn(
            "Run pip install wandb<0.10.0 to get the old library and sync your runs."
        )
        return True
    return False


class ImportMetaHook:
    def __init__(self) -> None:
        self.modules: Dict[str, ModuleType] = dict()
        self.on_import: Dict[str, list] = dict()

    def add(self, fullname: str, on_import: Callable) -> None:
        self.on_import.setdefault(fullname, []).append(on_import)

    def install(self) -> None:
        sys.meta_path.insert(0, self)  # type: ignore

    def uninstall(self) -> None:
        sys.meta_path.remove(self)  # type: ignore

    def find_module(
        self, fullname: str, path: Optional[str] = None
    ) -> Optional["ImportMetaHook"]:
        if fullname in self.on_import:
            return self
        return None

    def load_module(self, fullname: str) -> ModuleType:
        self.uninstall()
        mod = importlib.import_module(fullname)
        self.install()
        self.modules[fullname] = mod
        on_imports = self.on_import.get(fullname)
        if on_imports:
            for f in on_imports:
                f()
        return mod

    def get_modules(self) -> Tuple[str, ...]:
        return tuple(self.modules)

    def get_module(self, module: str) -> ModuleType:
        return self.modules[module]


_import_hook: Optional[ImportMetaHook] = None


def add_import_hook(fullname: str, on_import: Callable) -> None:
    global _import_hook
    if _import_hook is None:
        _import_hook = ImportMetaHook()
        _import_hook.install()
    _import_hook.add(fullname, on_import)


def b64_to_hex_id(id_string: Any) -> str:
    return binascii.hexlify(base64.standard_b64decode(str(id_string))).decode("utf-8")


def hex_to_b64_id(encoded_string: Union[str, bytes]) -> str:
    return base64.standard_b64encode(binascii.unhexlify(encoded_string)).decode("utf-8")


def host_from_path(path: Optional[str]) -> str:
    """returns the host of the path"""
    url = urllib.parse.urlparse(path)
    return str(url.netloc)


def uri_from_path(path: Optional[str]) -> str:
    """returns the URI of the path"""
    url = urllib.parse.urlparse(path)
    uri = url.path if url.path[0] != "/" else url.path[1:]
    return str(uri)


def is_unicode_safe(stream: TextIO) -> bool:
    """returns true if the stream supports UTF-8"""
    encoding = getattr(stream, "encoding", None)
    return encoding.lower() in {"utf-8", "utf_8"} if encoding else False


def _has_internet() -> bool:
    """Attempts to open a DNS connection to Googles root servers"""
    try:
        s = socket.create_connection(("8.8.8.8", 53), 0.5)
        s.close()
        return True
    except OSError:
        return False


def rand_alphanumeric(length: int = 8, rand: Optional[ModuleType] = None) -> str:
    rand = rand or random
    return "".join(rand.choice("0123456789ABCDEF") for _ in range(length))


@contextlib.contextmanager
def fsync_open(
    path: Union[pathlib.Path, str], mode: str = "w", encoding: Optional[str] = None
) -> Generator[IO[Any], None, None]:
    """
    Opens a path for I/O, guaranteeing that the file is flushed and
    fsynced when the file's context expires.
    """
    with open(path, mode, encoding=encoding) as f:
        yield f

        f.flush()
        os.fsync(f.fileno())


def _is_kaggle() -> bool:
    return (
        os.getenv("KAGGLE_KERNEL_RUN_TYPE") is not None
        or "kaggle_environments" in sys.modules  # noqa: W503
    )


def _is_likely_kaggle() -> bool:
    # Telemetry to mark first runs from Kagglers.
    return (
        _is_kaggle()
        or os.path.exists(
            os.path.expanduser(os.path.join("~", ".kaggle", "kaggle.json"))
        )
        or "kaggle" in sys.modules
    )


def _is_databricks() -> bool:
    # check if we are running inside a databricks notebook by
    # inspecting sys.modules, searching for dbutils and verifying that
    # it has the appropriate structure

    if "dbutils" in sys.modules:
        dbutils = sys.modules["dbutils"]
        if hasattr(dbutils, "shell"):
            shell = dbutils.shell
            if hasattr(shell, "sc"):
                sc = shell.sc
                if hasattr(sc, "appName"):
                    return bool(sc.appName == "Databricks Shell")
    return False


def _is_py_path(path: str) -> bool:
    return path.endswith(".py")


def sweep_config_err_text_from_jsonschema_violations(violations: List[str]) -> str:
    """Consolidate violation strings from wandb/sweeps describing the ways in which a
    sweep config violates the allowed schema as a single string.

    Parameters
    ----------
    violations: list of str
        The warnings to render.

    Returns
    -------
    violation: str
        The consolidated violation text.

    """

    violation_base = (
        "Malformed sweep config detected! This may cause your sweep to behave in unexpected ways.\n"
        "To avoid this, please fix the sweep config schema violations below:"
    )

    for i, warning in enumerate(violations):
        violations[i] = f"  Violation {i + 1}. {warning}"
    violation = "\n".join([violation_base] + violations)

    return violation


def handle_sweep_config_violations(warnings: List[str]) -> None:
    """Render warnings from gorilla describing the ways in which a
    sweep config violates the allowed schema as terminal warnings.

    Parameters
    ----------
    warnings: list of str
        The warnings to render.
    """

    warning = sweep_config_err_text_from_jsonschema_violations(warnings)
    if len(warnings) > 0:
        term.termwarn(warning)


def _log_thread_stacks() -> None:
    """Log all threads, useful for debugging."""

    thread_map = {t.ident: t.name for t in threading.enumerate()}

    for thread_id, frame in sys._current_frames().items():
        logger.info(
            f"\n--- Stack for thread {thread_id} {thread_map.get(thread_id, 'unknown')} ---"
        )
        for filename, lineno, name, line in traceback.extract_stack(frame):
            logger.info(f'  File: "{filename}", line {lineno}, in {name}')
            if line:
                logger.info(f"  Line: {line}")


def check_windows_valid_filename(path: Union[int, str]) -> bool:
    return not bool(re.search(RE_WINFNAMES, path))  # type: ignore


def artifact_to_json(
    artifact: Union["wandb.sdk.wandb_artifacts.Artifact", "wandb.apis.public.Artifact"]
) -> dict:
    # public.Artifact has the _sequence name, instances of wandb.Artifact
    # just have the name
    if hasattr(artifact, "_sequence_name"):
        sequence_name = artifact._sequence_name  # type: ignore
    else:
        sequence_name = artifact.name.split(":")[0]

    return {
        "_type": "artifactVersion",
        "_version": "v0",
        "id": artifact.id,
        "version": artifact.version,
        "sequenceName": sequence_name,
        "usedAs": artifact._use_as,
    }


def check_dict_contains_nested_artifact(d: dict, nested: bool = False) -> bool:
    for item in d.values():
        if isinstance(item, dict):
            contains_artifacts = check_dict_contains_nested_artifact(item, True)
            if contains_artifacts:
                return True
        elif (
            isinstance(item, wandb.Artifact)
            or isinstance(item, wandb.apis.public.Artifact)
            or _is_artifact_string(item)
        ) and nested:
            return True
    return False


def load_json_yaml_dict(config: str) -> Any:
    ext = os.path.splitext(config)[-1]
    if ext == ".json":
        with open(config) as f:
            return json.load(f)
    elif ext == ".yaml":
        with open(config) as f:
            return yaml.safe_load(f)
    else:
        try:
            return json.loads(config)
        except ValueError:
            return None


def _parse_entity_project_item(path: str) -> tuple:
    """Parses paths with the following formats: {item}, {project}/{item}, & {entity}/{project}/{item}.

    Args:
        path: `str`, input path; must be between 0 and 3 in length.

    Returns:
        tuple of length 3 - (item, project, entity)

    Example:
        alias, project, entity = _parse_entity_project_item("myproj/mymodel:best")

        assert entity   == ""
        assert project  == "myproj"
        assert alias    == "mymodel:best"

    """
    words = path.split("/")
    if len(words) > 3:
        raise ValueError(
            "Invalid path: must be str the form {item}, {project}/{item}, or {entity}/{project}/{item}"
        )
    padded_words = [""] * (3 - len(words)) + words
    return tuple(reversed(padded_words))


def _resolve_aliases(aliases: Optional[Union[str, List[str]]]) -> List[str]:
    """Takes in `aliases` which can be None, str, or List[str] and returns List[str].
    Ensures that "latest" is always present in the returned list.

    Args:
        aliases: `Optional[Union[str, List[str]]]`

    Returns:
        List[str], with "latest" always present.

    Example:
        aliases = _resolve_aliases(["best", "dev"])
        assert aliases == ["best", "dev", "latest"]

        aliases = _resolve_aliases("boom")
        assert aliases == ["boom", "latest"]

    """
    if aliases is None:
        aliases = []

    if not any(map(lambda x: isinstance(aliases, x), [str, list])):
        raise ValueError("`aliases` must either be None or of type str or list")

    if isinstance(aliases, str):
        aliases = [aliases]

    if "latest" not in aliases:
        aliases.append("latest")

    return aliases


def _is_artifact_object(v: Any) -> bool:
    return isinstance(v, wandb.Artifact) or isinstance(v, wandb.apis.public.Artifact)


def _is_artifact_string(v: Any) -> bool:
    return isinstance(v, str) and v.startswith("wandb-artifact://")


def _is_artifact_version_weave_dict(v: Any) -> bool:
    return isinstance(v, dict) and v.get("_type") == "artifactVersion"


def _is_artifact_representation(v: Any) -> bool:
    return (
        _is_artifact_object(v)
        or _is_artifact_string(v)
        or _is_artifact_version_weave_dict(v)
    )


def parse_artifact_string(v: str) -> Tuple[str, Optional[str], bool]:
    if not v.startswith("wandb-artifact://"):
        raise ValueError(f"Invalid artifact string: {v}")
    parsed_v = v[len("wandb-artifact://") :]
    base_uri = None
    url_info = urllib.parse.urlparse(parsed_v)
    if url_info.scheme != "":
        base_uri = f"{url_info.scheme}://{url_info.netloc}"
        parts = url_info.path.split("/")[1:]
    else:
        parts = parsed_v.split("/")
    if parts[0] == "_id":
        # for now can't fetch paths but this will be supported in the future
        # when we allow passing typed media objects, this can be extended
        # to include paths
        return parts[1], base_uri, True

    if len(parts) < 3:
        raise ValueError(f"Invalid artifact string: {v}")

    # for now can't fetch paths but this will be supported in the future
    # when we allow passing typed media objects, this can be extended
    # to include paths
    entity, project, name_and_alias_or_version = parts[:3]
    return f"{entity}/{project}/{name_and_alias_or_version}", base_uri, False


def _get_max_cli_version() -> Union[str, None]:
    max_cli_version = wandb.api.max_cli_version()
    return str(max_cli_version) if max_cli_version is not None else None


def _is_offline() -> bool:
    return (  # type: ignore[no-any-return]
        wandb.run is not None and wandb.run.settings._offline
    ) or wandb.setup().settings._offline


def ensure_text(
    string: Union[str, bytes], encoding: str = "utf-8", errors: str = "strict"
) -> str:
    """Coerce s to str."""
    if isinstance(string, bytes):
        return string.decode(encoding, errors)
    elif isinstance(string, str):
        return string
    else:
        raise TypeError(f"not expecting type '{type(string)}'")


def make_artifact_name_safe(name: str) -> str:
    """Make an artifact name safe for use in artifacts"""
    # artifact names may only contain alphanumeric characters, dashes, underscores, and dots.
    return re.sub(r"[^a-zA-Z0-9_\-.]", "_", name)


def make_docker_image_name_safe(name: str) -> str:
    """Make a docker image name safe for use in artifacts"""
    safe_chars = RE_DOCKER_IMAGE_NAME_CHARS.sub("__", name.lower())
    deduped = RE_DOCKER_IMAGE_NAME_SEPARATOR_REPEAT.sub("__", safe_chars)
    trimmed_start = RE_DOCKER_IMAGE_NAME_SEPARATOR_START.sub("", deduped)
    trimmed = RE_DOCKER_IMAGE_NAME_SEPARATOR_END.sub("", trimmed_start)
    return trimmed if trimmed else "image"


def merge_dicts(source: Dict[str, Any], destination: Dict[str, Any]) -> Dict[str, Any]:
    """
    Recursively merge two dictionaries.
    """
    for key, value in source.items():
        if isinstance(value, dict):
            # get node or create one
            node = destination.setdefault(key, {})
            merge_dicts(value, node)
        else:
            if isinstance(value, list):
                if key in destination:
                    destination[key].extend(value)
                else:
                    destination[key] = value
            else:
                destination[key] = value
    return destination<|MERGE_RESOLUTION|>--- conflicted
+++ resolved
@@ -695,113 +695,6 @@
         return False
 
 
-<<<<<<< HEAD
-=======
-class WandBJSONEncoder(json.JSONEncoder):
-    """A JSON Encoder that handles some extra types."""
-
-    def default(self, obj: Any) -> Any:
-        if hasattr(obj, "json_encode"):
-            return obj.json_encode()
-        # if hasattr(obj, 'to_json'):
-        #     return obj.to_json()
-        tmp_obj, converted = json_friendly(obj)
-        if converted:
-            return tmp_obj
-        return json.JSONEncoder.default(self, obj)
-
-
-class WandBJSONEncoderOld(json.JSONEncoder):
-    """A JSON Encoder that handles some extra types."""
-
-    def default(self, obj: Any) -> Any:
-        tmp_obj, converted = json_friendly(obj)
-        tmp_obj, compressed = maybe_compress_summary(tmp_obj, get_h5_typename(obj))
-        if converted:
-            return tmp_obj
-        return json.JSONEncoder.default(self, tmp_obj)
-
-
-class WandBHistoryJSONEncoder(json.JSONEncoder):
-    """A JSON Encoder that handles some extra types.
-    This encoder turns numpy like objects with a size > 32 into histograms"""
-
-    def default(self, obj: Any) -> Any:
-        obj, converted = json_friendly(obj)
-        obj, compressed = maybe_compress_history(obj)
-        if converted:
-            return obj
-        return json.JSONEncoder.default(self, obj)
-
-
-class JSONEncoderUncompressed(json.JSONEncoder):
-    """A JSON Encoder that handles some extra types.
-    This encoder turns numpy like objects with a size > 32 into histograms"""
-
-    def default(self, obj: Any) -> Any:
-        if is_numpy_array(obj):
-            return obj.tolist()
-        elif np and isinstance(obj, np.generic):
-            obj = obj.item()
-        return json.JSONEncoder.default(self, obj)
-
-
-def json_dump_safer(obj: Any, fp: IO[str], **kwargs: Any) -> None:
-    """Convert obj to json, with some extra encodable types."""
-    return json.dump(obj, fp, cls=WandBJSONEncoder, **kwargs)
-
-
-def json_dumps_safer(obj: Any, **kwargs: Any) -> str:
-    """Convert obj to json, with some extra encodable types."""
-    return json.dumps(obj, cls=WandBJSONEncoder, **kwargs)
-
-
-# This is used for dumping raw json into files
-def json_dump_uncompressed(obj: Any, fp: IO[str], **kwargs: Any) -> None:
-    """Convert obj to json, with some extra encodable types."""
-    return json.dump(obj, fp, cls=JSONEncoderUncompressed, **kwargs)
-
-
-def json_dumps_safer_history(obj: Any, **kwargs: Any) -> str:
-    """Convert obj to json, with some extra encodable types, including histograms"""
-    return json.dumps(obj, cls=WandBHistoryJSONEncoder, **kwargs)
-
-
-def make_json_if_not_number(
-    v: Union[int, float, str, Mapping, Sequence]
-) -> Union[int, float, str]:
-    """If v is not a basic type convert it to json."""
-    if isinstance(v, (float, int)):
-        return v
-    return json_dumps_safer(v)
-
-
-def make_safe_for_json(obj: Any) -> Any:
-    """Replace invalid json floats with strings. Converts to lists, slices, and dicts.
-    Converts numpy array to list. Used for artifact metadata"""
-    if isinstance(obj, Mapping):
-        return {k: make_safe_for_json(v) for k, v in obj.items()}
-    elif isinstance(obj, str):
-        # str's are Sequence, so we need to short-circuit
-        return obj
-    elif isinstance(obj, Sequence):
-        return [make_safe_for_json(v) for v in obj]
-    elif isinstance(obj, float):
-        # W&B backend and UI handle these strings
-        if obj != obj:  # standard way to check for NaN
-            return "NaN"
-        elif obj == float("+inf"):
-            return "Infinity"
-        elif obj == float("-inf"):
-            return "-Infinity"
-    elif is_numpy_array(obj):
-        return [make_safe_for_json(v) for v in obj.tolist()]
-    elif isinstance(obj, slice):
-        return dict(slice_start=obj.start, slice_step=obj.step, slice_stop=obj.stop)
-    return obj
-
-
->>>>>>> a6d6e2de
 def mkdir_exists_ok(path: str) -> bool:
     try:
         os.makedirs(path)
