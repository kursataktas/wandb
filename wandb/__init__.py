"""Use wandb to track machine learning work.

Train and fine-tune models, manage models from experimentation to production.

For guides and examples, see https://docs.wandb.ai.

For scripts and interactive notebooks, see https://github.com/wandb/examples.

For reference documentation, see https://docs.wandb.com/ref/python.
"""
<<<<<<< HEAD

__version__ = "0.18.1.dev1"
=======
__version__ = "0.18.2.dev1"
>>>>>>> fa4a7e43

from typing import Optional

from wandb.errors import Error

# This needs to be early as other modules call it.
from wandb.errors.term import termsetup, termlog, termerror, termwarn

from wandb import sdk as wandb_sdk

import wandb

wandb.wandb_lib = wandb_sdk.lib  # type: ignore

init = wandb_sdk.init
setup = wandb_sdk.setup
_attach = wandb_sdk._attach
_sync = wandb_sdk._sync
_teardown = wandb_sdk.teardown
watch = wandb_sdk.watch
unwatch = wandb_sdk.unwatch
finish = wandb_sdk.finish
join = finish
login = wandb_sdk.login
helper = wandb_sdk.helper
sweep = wandb_sdk.sweep
controller = wandb_sdk.controller
require = wandb_sdk.require
Artifact = wandb_sdk.Artifact
AlertLevel = wandb_sdk.AlertLevel
Settings = wandb_sdk.Settings
Config = wandb_sdk.Config

from wandb.apis import InternalApi, PublicApi
from wandb.errors import CommError, UsageError

_preinit = wandb.wandb_lib.preinit  # type: ignore
_lazyloader = wandb.wandb_lib.lazyloader  # type: ignore

# Call import module hook to set up any needed require hooks
wandb.sdk.wandb_require._import_module_hook()

from wandb.integration.torch import wandb_torch

# Move this (keras.__init__ expects it at top level)
from wandb.sdk.data_types._private import _cleanup_media_tmp_dir

_cleanup_media_tmp_dir()

from wandb.data_types import Graph
from wandb.data_types import Image
from wandb.data_types import Plotly

# from wandb.data_types import Bokeh # keeping out of top level for now since Bokeh plots have poor UI
from wandb.data_types import Video
from wandb.data_types import Audio
from wandb.data_types import Table
from wandb.data_types import Html
from wandb.data_types import box3d
from wandb.data_types import Object3D
from wandb.data_types import Molecule
from wandb.data_types import Histogram
from wandb.data_types import Classes
from wandb.data_types import JoinedTable

from wandb.wandb_agent import agent

from wandb.plot.viz import visualize
from wandb.integration.sagemaker import sagemaker_auth
from wandb.sdk.internal import profiler

# Artifact import types
from wandb.sdk.artifacts.artifact_ttl import ArtifactTTL

# Used to make sure we don't use some code in the incorrect process context
_IS_INTERNAL_PROCESS = False


def _set_internal_process(disable=False):
    global _IS_INTERNAL_PROCESS
    if _IS_INTERNAL_PROCESS is None:
        return
    if disable:
        _IS_INTERNAL_PROCESS = None
        return
    _IS_INTERNAL_PROCESS = True


def _assert_is_internal_process():
    if _IS_INTERNAL_PROCESS is None:
        return
    assert _IS_INTERNAL_PROCESS


def _assert_is_user_process():
    if _IS_INTERNAL_PROCESS is None:
        return
    assert not _IS_INTERNAL_PROCESS


# globals
Api = PublicApi
api = InternalApi()
run: Optional["wandb_sdk.wandb_run.Run"] = None
config = _preinit.PreInitObject("wandb.config", wandb_sdk.wandb_config.Config)
summary = _preinit.PreInitObject("wandb.summary", wandb_sdk.wandb_summary.Summary)
log = _preinit.PreInitCallable("wandb.log", wandb_sdk.wandb_run.Run.log)  # type: ignore
save = _preinit.PreInitCallable("wandb.save", wandb_sdk.wandb_run.Run.save)  # type: ignore
restore = wandb_sdk.wandb_run.restore
use_artifact = _preinit.PreInitCallable(
    "wandb.use_artifact",
    wandb_sdk.wandb_run.Run.use_artifact,  # type: ignore
)
log_artifact = _preinit.PreInitCallable(
    "wandb.log_artifact",
    wandb_sdk.wandb_run.Run.log_artifact,  # type: ignore
)
log_model = _preinit.PreInitCallable(
    "wandb.log_model",
    wandb_sdk.wandb_run.Run.log_model,  # type: ignore
)
use_model = _preinit.PreInitCallable(
    "wandb.use_model",
    wandb_sdk.wandb_run.Run.use_model,  # type: ignore
)
link_model = _preinit.PreInitCallable(
    "wandb.link_model",
    wandb_sdk.wandb_run.Run.link_model,  # type: ignore
)
define_metric = _preinit.PreInitCallable(
    "wandb.define_metric",
    wandb_sdk.wandb_run.Run.define_metric,  # type: ignore
)

mark_preempting = _preinit.PreInitCallable(
    "wandb.mark_preempting",
    wandb_sdk.wandb_run.Run.mark_preempting,  # type: ignore
)

plot_table = _preinit.PreInitCallable(
    "wandb.plot_table", wandb_sdk.wandb_run.Run.plot_table
)
alert = _preinit.PreInitCallable("wandb.alert", wandb_sdk.wandb_run.Run.alert)  # type: ignore

# record of patched libraries
patched = {"tensorboard": [], "keras": [], "gym": []}  # type: ignore

keras = _lazyloader.LazyLoader("wandb.keras", globals(), "wandb.integration.keras")
sklearn = _lazyloader.LazyLoader("wandb.sklearn", globals(), "wandb.sklearn")
tensorflow = _lazyloader.LazyLoader(
    "wandb.tensorflow", globals(), "wandb.integration.tensorflow"
)
xgboost = _lazyloader.LazyLoader(
    "wandb.xgboost", globals(), "wandb.integration.xgboost"
)
catboost = _lazyloader.LazyLoader(
    "wandb.catboost", globals(), "wandb.integration.catboost"
)
tensorboard = _lazyloader.LazyLoader(
    "wandb.tensorboard", globals(), "wandb.integration.tensorboard"
)
gym = _lazyloader.LazyLoader("wandb.gym", globals(), "wandb.integration.gym")
lightgbm = _lazyloader.LazyLoader(
    "wandb.lightgbm", globals(), "wandb.integration.lightgbm"
)
docker = _lazyloader.LazyLoader("wandb.docker", globals(), "wandb.docker")
jupyter = _lazyloader.LazyLoader("wandb.jupyter", globals(), "wandb.jupyter")
sacred = _lazyloader.LazyLoader("wandb.sacred", globals(), "wandb.integration.sacred")


def ensure_configured():
    global api
    api = InternalApi()


def set_trace():
    import pdb  # TODO: support other debuggers

    #  frame = sys._getframe().f_back
    pdb.set_trace()  # TODO: pass the parent stack...


def load_ipython_extension(ipython):
    ipython.register_magics(wandb.jupyter.WandBMagics)


if wandb_sdk.lib.ipython.in_notebook():
    from IPython import get_ipython  # type: ignore[import-not-found]

    load_ipython_extension(get_ipython())


from .analytics import Sentry as _Sentry

if "dev" in __version__:
    import wandb.env
    import os

    # disable error reporting in dev versions for the python client
    os.environ[wandb.env.ERROR_REPORTING] = os.environ.get(
        wandb.env.ERROR_REPORTING, "false"
    )

_sentry = _Sentry()
_sentry.setup()

try:
    from wandb.sdk import automations
except ImportError:
    pass


__all__ = (
    "__version__",
    "init",
    "finish",
    "setup",
    "save",
    "sweep",
    "controller",
    "agent",
    "config",
    "log",
    "summary",
    "join",
    "Api",
    "Graph",
    "Image",
    "Plotly",
    "Video",
    "Audio",
    "Table",
    "Html",
    "box3d",
    "Object3D",
    "Molecule",
    "Histogram",
    "ArtifactTTL",
    "log_artifact",
    "use_artifact",
    "log_model",
    "use_model",
    "link_model",
    "define_metric",
    "automations",
)<|MERGE_RESOLUTION|>--- conflicted
+++ resolved
@@ -8,12 +8,7 @@
 
 For reference documentation, see https://docs.wandb.com/ref/python.
 """
-<<<<<<< HEAD
-
-__version__ = "0.18.1.dev1"
-=======
 __version__ = "0.18.2.dev1"
->>>>>>> fa4a7e43
 
 from typing import Optional
 
@@ -124,33 +119,26 @@
 save = _preinit.PreInitCallable("wandb.save", wandb_sdk.wandb_run.Run.save)  # type: ignore
 restore = wandb_sdk.wandb_run.restore
 use_artifact = _preinit.PreInitCallable(
-    "wandb.use_artifact",
-    wandb_sdk.wandb_run.Run.use_artifact,  # type: ignore
+    "wandb.use_artifact", wandb_sdk.wandb_run.Run.use_artifact  # type: ignore
 )
 log_artifact = _preinit.PreInitCallable(
-    "wandb.log_artifact",
-    wandb_sdk.wandb_run.Run.log_artifact,  # type: ignore
+    "wandb.log_artifact", wandb_sdk.wandb_run.Run.log_artifact  # type: ignore
 )
 log_model = _preinit.PreInitCallable(
-    "wandb.log_model",
-    wandb_sdk.wandb_run.Run.log_model,  # type: ignore
+    "wandb.log_model", wandb_sdk.wandb_run.Run.log_model  # type: ignore
 )
 use_model = _preinit.PreInitCallable(
-    "wandb.use_model",
-    wandb_sdk.wandb_run.Run.use_model,  # type: ignore
+    "wandb.use_model", wandb_sdk.wandb_run.Run.use_model  # type: ignore
 )
 link_model = _preinit.PreInitCallable(
-    "wandb.link_model",
-    wandb_sdk.wandb_run.Run.link_model,  # type: ignore
+    "wandb.link_model", wandb_sdk.wandb_run.Run.link_model  # type: ignore
 )
 define_metric = _preinit.PreInitCallable(
-    "wandb.define_metric",
-    wandb_sdk.wandb_run.Run.define_metric,  # type: ignore
+    "wandb.define_metric", wandb_sdk.wandb_run.Run.define_metric  # type: ignore
 )
 
 mark_preempting = _preinit.PreInitCallable(
-    "wandb.mark_preempting",
-    wandb_sdk.wandb_run.Run.mark_preempting,  # type: ignore
+    "wandb.mark_preempting", wandb_sdk.wandb_run.Run.mark_preempting  # type: ignore
 )
 
 plot_table = _preinit.PreInitCallable(
