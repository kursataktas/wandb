--- conflicted
+++ resolved
@@ -534,15 +534,6 @@
 message DeferRequest {
   enum DeferState {
     BEGIN = 0;
-<<<<<<< HEAD
-    FLUSH_RUN = 1;
-    FLUSH_STATS = 2;
-    FLUSH_PARTIAL_HISTORY = 3;
-    FLUSH_TB = 4;
-    FLUSH_SUM = 5;
-    FLUSH_DEBOUNCER = 6;
-    FLUSH_OUTPUT = 7;
-=======
     FLUSH_STATS = 1;
     FLUSH_PARTIAL_HISTORY = 2;
     FLUSH_TB = 3;
@@ -550,7 +541,6 @@
     FLUSH_DEBOUNCER = 5;
     FLUSH_OUTPUT = 6;
     FLUSH_JOB = 7;
->>>>>>> 70f4f1e8
     FLUSH_DIR = 8;
     FLUSH_FP = 9;
     JOIN_FP = 10;
