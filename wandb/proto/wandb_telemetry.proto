syntax = "proto3";

package wandb_internal;

import "wandb/proto/wandb_base.proto";

/*
 * Telemetry
 */
message TelemetryRecord {
  Imports imports_init = 1;
  Imports imports_finish = 2;
  Feature feature = 3;
  string python_version = 4;
  string cli_version = 5;
  string huggingface_version = 6;
  // string  framework = 7;
  Env env = 8;
  Labels label = 9;
  Deprecated deprecated = 10;
  Issues issues = 11;
  string core_version = 12;
  string platform = 13;
  _RecordInfo _info = 200;
}

message TelemetryResult {}

message Imports {
  bool torch = 1;
  bool keras = 2;
  bool tensorflow = 3;
  bool fastai = 4;
  bool sklearn = 5;
  bool xgboost = 6;
  bool catboost = 7;
  bool lightgbm = 8;
  bool pytorch_lightning = 9;
  bool ignite = 10;
  bool transformers = 11;
  bool jax = 12;
  bool metaflow = 13;
  bool allennlp = 14;
  bool autogluon = 15;
  bool autokeras = 16;
  // bool avalanche = 17;
  bool catalyst = 18;
  // bool dalle_pytorch = 19;
  // bool datasets = 20;
  bool deepchem = 21;
  bool deepctr = 22;
  // bool deeppavlov = 23;
  // bool detectron = 24;
  // bool paddle = 25;
  // bool parlai = 26;
  // bool prophet = 27;
  bool pycaret = 28;
  bool pytorchvideo = 29;
  bool ray = 30;
  bool simpletransformers = 31;
  bool skorch = 32;
  bool spacy = 33;
  bool flash = 34;
  bool optuna = 35;
  bool recbole = 36;
  bool mmcv = 37;
  bool mmdet = 38;
  bool torchdrug = 39;
  bool torchtext = 40;
  bool torchvision = 41;
  bool elegy = 42;
  bool detectron2 = 43;
  bool flair = 44;
  bool flax = 45;
  bool syft = 46;
  bool TTS = 47;
  bool monai = 48;
  bool huggingface_hub = 49;
  bool hydra = 50;
  bool datasets = 51;
  bool sacred = 52;
  bool joblib = 53;
  bool dask = 54;
  bool asyncio = 55;
  bool paddleocr = 56;
  bool ppdet = 57;
  bool paddleseg = 58;
  bool paddlenlp = 59;
  bool mmseg = 60;
  bool mmocr = 61;
  bool mmcls = 62;
  bool timm = 63;
  bool fairseq = 64;
  bool deepchecks = 65;
  bool composer = 66;
  bool sparseml = 67;
  bool anomalib = 68;
  bool zenml = 69;
  bool colossalai = 70;
  bool accelerate = 71;
  bool merlin = 72;
  bool nanodet = 73;
  bool segmentation_models_pytorch = 74;
  bool sentence_transformers = 75;
  bool dgl = 76;
  bool torch_geometric = 77;
  bool jina = 78;
  bool kornia = 79;
  bool albumentations = 80;
  bool keras_cv = 81;
  bool mmengine = 82;
  bool diffusers = 83;
  bool trl = 84;
  bool trlx = 85;
  bool langchain = 86;
  bool llama_index = 87;
  bool stability_sdk = 88;
  bool prefect = 89;
  bool prefect_ray = 90;
  bool pinecone = 91;  // pinecone-client
  bool chromadb = 92;
  bool weaviate = 93;  // weaviate-client
  bool promptlayer = 94;
  bool openai = 95;
  bool cohere = 96;
  bool anthropic = 97;
  bool peft = 98;
  bool optimum = 99;
  bool evaluate = 100;
  bool langflow = 101;
  bool keras_core = 102;            // keras-core
  bool lightning_fabric = 103;      // lightning-fabric
  bool curated_transformers = 104;  // curated-transformers
  bool orjson = 105;
}

message Feature {
  bool watch = 1;                        // wandb.watch() called
  bool finish = 2;                       // wandb.finish() called
  bool save = 3;                         // wandb.save() called
  bool offline = 4;                      // offline run was synced
  bool resumed = 5;                      // run was resumed
  bool grpc = 6;                         // grpc-server (java integration)
  bool metric = 7;                       // define_metric() called
  bool keras = 8;                        // Keras WandbCallback used
  bool sagemaker = 9;                    // User is using sagemaker
  bool artifact_incremental = 10;        // Artifact(incremental=True) used
  bool metaflow = 11;                    // Using metaflow integration
  bool prodigy = 12;                     // Using prodigy integration
  bool set_init_name = 13;               // users set run name from wandb.init
  bool set_init_id = 14;                 // users set run id from wandb.init
  bool set_init_tags = 15;               // users set tags within wandb.init
  bool set_init_config = 16;             // users set run config in wandb.init
  bool set_run_name = 17;                // user sets run name via wandb.run.name = ...
  bool set_run_tags = 18;                // user sets run name via wandb.run.tags = ...
  bool set_config_item = 19;             // users set key in run config via run.config.key
                                         // or run.config["key"]
  bool launch = 20;                      // run is created through wandb launch
  bool torch_profiler_trace = 21;        // wandb.profiler.torch_trace_handler() called
  bool sb3 = 22;                         // Using stable_baselines3 integration
  bool service = 23;                     // Using wandb service internal process
  bool init_return_run = 24;             // wandb.init() called in the same process returning previous run
  bool lightgbm_wandb_callback = 25;     // lightgbm callback used
  bool lightgbm_log_summary = 26;        // lightgbm log summary used
  bool catboost_wandb_callback = 27;     // catboost callback used
  bool catboost_log_summary = 28;        // catboost log summary used
  bool tensorboard_log = 29;             // wandb.tensorflow.log or wandb.tensorboard.log used
  bool estimator_hook = 30;              // wandb.tensorflow.WandbHook used
  bool xgboost_wandb_callback = 31;      // xgboost callback used
  bool xgboost_old_wandb_callback = 32;  // xgboost old callback used (to be depreciated)
  bool attach = 33;                      // attach to a run in another process
  bool tensorboard_patch = 34;           // wandb.tensorboard.patch(...)
  bool tensorboard_sync = 35;            // wandb.init(sync_tensorboard=True)
  bool kfp_wandb_log = 36;               // wandb.integration.kfp.wandb_log
  bool maybe_run_overwrite = 37;         // Run might have been overwritten
  bool keras_metrics_logger = 38;        // Keras WandbMetricsLogger used
  bool keras_model_checkpoint = 39;      // Keras WandbModelCheckpoint used
  bool keras_wandb_eval_callback = 40;   // Keras WandbEvalCallback used
  bool flow_control_overflow = 41;       // Hit flow control threshold
  bool sync = 42;                        // Run was synced with wandb sync
  bool flow_control_disabled = 43;       // Flow control disabled by user
  bool flow_control_custom = 44;         // Flow control customized by user
  bool service_disabled = 45;            // Service disabled by user
  bool open_metrics = 46;                // Consuming metrics from an OpenMetrics endpoint
  bool ultralytics_yolov8 = 47;          // Ultralytics YOLOv8 integration callbacks used
  bool importer_mlflow = 48;             // Using Import API for MLFlow
  bool sync_tfevents = 49;               // Using wandb sync for tfevent files
  bool async_uploads = 50;               // Async file uploads enabled by user
  bool openai_autolog = 51;              // OpenAI autolog used
  bool langchain_tracer = 52;            // Langchain wandb tracer callback used
  bool cohere_autolog = 53;              // Cohere autolog used
  bool hf_pipeline_autolog = 54;         // HuggingFace Autologging
  bool nexus = 55;                       // Using wandb nexus internal process
  bool lib_c = 56;                       // Using c wandb library
  bool lib_cpp = 57;                     // Using cpp wandb library
}

message Env {
  bool jupyter = 1;           // jupyter env detected
  bool kaggle = 2;            // kaggle env detected
  bool windows = 3;           // windows detected
  bool m1_gpu = 4;            // apple silicon M1 gpu found
  bool start_spawn = 5;       // multiprocessing spawn
  bool start_fork = 6;        // multiprocessing fork
  bool start_forkserver = 7;  // multiprocessing forkserver
  bool start_thread = 8;      // thread start method
  bool maybe_mp = 9;          // maybe user running multiprocessing
  bool trainium = 10;         // AWS Trainium env detected
  bool pex = 11;              // pex env detected
  bool colab = 12;            // colab env detected
  bool ipython = 13;          // ipython env detected
  bool aws_lambda = 14;       // running in AWS Lambda
  bool amd_gpu = 15;          // AMD GPU detected
}

message Labels {
  string code_string = 1;   // code identification
  string repo_string = 2;   // repo identification
  string code_version = 3;  // code version
}

message Deprecated {
<<<<<<< HEAD
  bool keras_callback__data_type = 1; // wandb.keras.WandbCallback(data_type=...) called
  bool run__mode = 2; // wandb.run.mode called
  bool run__save_no_args = 3; // wandb.run.save() called without arguments
  bool run__join = 4; // wandb.run.join() called
  bool plots = 5; // wandb.plots.* called
  bool run__log_sync = 6; // wandb.run.log(sync=...) called
  bool init__config_include_keys = 7 ; // wandb.init(config_include_keys=...) called
  bool init__config_exclude_keys = 8 ; // wandb.init(config_exclude_keys=...) called
  bool keras_callback__save_model = 9; // wandb.keras.WandbCallback(save_model=True) called
  bool langchain_tracer = 10; // wandb.integration.langchain.WandbTracer called
  bool keras_callback__log_gradients = 11; // wandb.keras.WandbCallback(log_gradients=True) called for tf 2.14.0
=======
  bool keras_callback__data_type = 1;   // wandb.keras.WandbCallback(data_type=...) called
  bool run__mode = 2;                   // wandb.run.mode called
  bool run__save_no_args = 3;           // wandb.run.save() called without arguments
  bool run__join = 4;                   // wandb.run.join() called
  bool plots = 5;                       // wandb.plots.* called
  bool run__log_sync = 6;               // wandb.run.log(sync=...) called
  bool init__config_include_keys = 7;   // wandb.init(config_include_keys=...) called
  bool init__config_exclude_keys = 8;   // wandb.init(config_exclude_keys=...) called
  bool keras_callback__save_model = 9;  // wandb.keras.WandbCallback(save_model=True) called
  bool langchain_tracer = 10;           // wandb.integration.langchain.WandbTracer called
>>>>>>> 06d3c8eb
}

message Issues {
  bool settings__validation_warnings = 1;     // validation warnings for settings
  bool settings__unexpected_args = 2;         // unexpected settings init args
  bool settings__preprocessing_warnings = 3;  // settings preprocessing warnings
}<|MERGE_RESOLUTION|>--- conflicted
+++ resolved
@@ -220,30 +220,17 @@
 }
 
 message Deprecated {
-<<<<<<< HEAD
-  bool keras_callback__data_type = 1; // wandb.keras.WandbCallback(data_type=...) called
-  bool run__mode = 2; // wandb.run.mode called
-  bool run__save_no_args = 3; // wandb.run.save() called without arguments
-  bool run__join = 4; // wandb.run.join() called
-  bool plots = 5; // wandb.plots.* called
-  bool run__log_sync = 6; // wandb.run.log(sync=...) called
-  bool init__config_include_keys = 7 ; // wandb.init(config_include_keys=...) called
-  bool init__config_exclude_keys = 8 ; // wandb.init(config_exclude_keys=...) called
-  bool keras_callback__save_model = 9; // wandb.keras.WandbCallback(save_model=True) called
-  bool langchain_tracer = 10; // wandb.integration.langchain.WandbTracer called
+  bool keras_callback__data_type = 1;      // wandb.keras.WandbCallback(data_type=...) called
+  bool run__mode = 2;                      // wandb.run.mode called
+  bool run__save_no_args = 3;              // wandb.run.save() called without arguments
+  bool run__join = 4;                      // wandb.run.join() called
+  bool plots = 5;                          // wandb.plots.* called
+  bool run__log_sync = 6;                  // wandb.run.log(sync=...) called
+  bool init__config_include_keys = 7;      // wandb.init(config_include_keys=...) called
+  bool init__config_exclude_keys = 8;      // wandb.init(config_exclude_keys=...) called
+  bool keras_callback__save_model = 9;     // wandb.keras.WandbCallback(save_model=True) called
+  bool langchain_tracer = 10;              // wandb.integration.langchain.WandbTracer called
   bool keras_callback__log_gradients = 11; // wandb.keras.WandbCallback(log_gradients=True) called for tf 2.14.0
-=======
-  bool keras_callback__data_type = 1;   // wandb.keras.WandbCallback(data_type=...) called
-  bool run__mode = 2;                   // wandb.run.mode called
-  bool run__save_no_args = 3;           // wandb.run.save() called without arguments
-  bool run__join = 4;                   // wandb.run.join() called
-  bool plots = 5;                       // wandb.plots.* called
-  bool run__log_sync = 6;               // wandb.run.log(sync=...) called
-  bool init__config_include_keys = 7;   // wandb.init(config_include_keys=...) called
-  bool init__config_exclude_keys = 8;   // wandb.init(config_exclude_keys=...) called
-  bool keras_callback__save_model = 9;  // wandb.keras.WandbCallback(save_model=True) called
-  bool langchain_tracer = 10;           // wandb.integration.langchain.WandbTracer called
->>>>>>> 06d3c8eb
 }
 
 message Issues {
