--- conflicted
+++ resolved
@@ -1477,7 +1477,6 @@
 
           notify_on_failure: true
 
-
       - tox-base:
           name: "\
             func-tests-linux-\
@@ -1649,7 +1648,6 @@
           tox_args: "-m 'not wandb_core_failure' tests/pytest_tests/system_tests/test_core"
           codecov_flags: system
 
-<<<<<<< HEAD
       #
       # W&B Importer tests with pytest on Linux, using 2 real wandb servers
       #
@@ -1665,8 +1663,6 @@
           toxenv: "importer-<<matrix.shard>>-py<<matrix.python_version_major>><<matrix.python_version_minor>>"
           tox_args: "tests/pytest_tests/system_tests/test_importers/test_<<matrix.shard>>/ tests/pytest_tests/unit_tests/test_importers/test_<<matrix.shard>>_utils.py/"
           codecov_flags: "system"
-=======
->>>>>>> a1fb4c89
       #
       # System tests with Service
       #
@@ -1695,8 +1691,6 @@
           toxenv: "core-py<<matrix.python_version_major>><<matrix.python_version_minor>>"
           tox_args: "-m 'not wandb_core_failure' tests/pytest_tests/system_tests/test_functional"
           codecov_flags: func
-
-
 
       #
       # Unit tests with pytest on Linux, using the old mock server
@@ -1938,7 +1932,6 @@
             <<matrix.python_version_minor>>"
           codecov_flags: func
 
-
       #
       # Functional tests with yea on Windows
       #
