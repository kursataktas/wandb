# Changelog

All notable changes to this project will be documented in this file.

This project adheres to [Semantic Versioning](https://semver.org/spec/v2.0.0.html).

Starting with the 0.16.4 release on March 5, 2024, the format is based on
[Keep a Changelog](https://keepachangelog.com/en/1.1.0/).

Please add to the relevant subsections under Unreleased below on every PR where this is applicable.

## Unreleased

### Added

- Display warning when Kubernetes pod fails to schedule by @TimH98 in https://github.com/wandb/wandb/pull/7576
- Added `ArtifactCollection.save()` to allow persisting changes by @amusipatla-wandb in https://github.com/wandb/wandb/pull/7555

### Fixed

- Correctly pass in project name to internal api from run while calling run.use_artifact() by @ibindlish in https://github.com/wandb/wandb/pull/7701
- Correctly upload console output log files when resuming runs enabled with `console_multipart` setting by @kptkin in https://github.com/wandb/wandb/pull/7694 and @dmitryduev in
- Interpret non-octal strings with leading zeros as strings and not integers in sweep configs by @KyleGoyette https://github.com/wandb/wandb/pull/7649
- Support Azure repo URI format in Launch @KyleGoyette https://github.com/wandb/wandb/pull/7664
<<<<<<< HEAD
=======
- Fix path parsing for artifacts with aliases containing forward slashes by @amusipatla-wandb in https://github.com/wandb/wandb/pull/7676
>>>>>>> eab3aa8e

### Changed

- Option to change naming scheme for console output logs from `output.log` to `logs/YYYYMMDD_HHmmss.ms_output.log` by @kptkin in https://github.com/wandb/wandb/pull/7694
- Require `unsafe=True` in `use_model` calls that could potentially load and deserialize unsafe pickle files by @anandwandb https://github.com/wandb/wandb/pull/7663
- Update order in api.runs() to ascending to prevent duplicate responses by @thanos-wandb https://github.com/wandb/wandb/pull/7675
- Eliminate signed URL timeout errors during artifact file uploads in core by @moredatarequired in https://github.com/wandb/wandb/pull/7586

### Deprecated

- Deprecated `ArtifactCollection.change_type()` in favor of `ArtifactCollection.save()` by @amusipatla-wandb in https://github.com/wandb/wandb/pull/7555

## [0.17.0] - 2024-05-07

### Added

- The `wandb` package now includes the `wandb-core` binary by @timoffex in https://github.com/wandb/wandb/pull/7381
  - `wandb-core` is a new and improved backend for the W&B SDK that focuses on performance, versatility, and robustness.
  - Currently, it is opt-in. To start using the new backend, add `wandb.require("core")` to your script after importing `wandb`.
- `wandb-core` now supports Artifact file caching by @moredatarequired in https://github.com/wandb/wandb/pull/7364 and https://github.com/wandb/wandb/pull/7366
- Added artifact_exists() and artifact_collection_exists() methods to Api to check if an artifact or collection exists by @amusipatla-wandb in https://github.com/wandb/wandb/pull/7483
- `wandb launch -u <git-uri | local-path> ` creates and launches a job from the given source code by @bcsherma in https://github.com/wandb/wandb/pull/7485

### Fixed

- Prevent crash on `run.summary` for finished runs by @dmitryduev in https://github.com/wandb/wandb/pull/7440
- Correctly report file upload errors when using wandb-core by @moredatarequired in https://github.com/wandb/wandb/pull/7196
- Implemented a stricter check for AMD GPU availability by @dmitryduev in https://github.com/wandb/wandb/pull/7322
- Fixed `run.save()` on Windows by @timoffex in https://github.com/wandb/wandb/pull/7412
- Show a warning instead of failing when using registries other than ECR and GAR with the Kaniko builder by @TimH98 in https://github.com/wandb/wandb/pull/7461
- Fixed `wandb.init()` type signature including `None` by @timoffex in https://github.com/wandb/wandb/pull/7563

### Changed

- When using `wandb-core` need to specify a required flag (`wandb.require("core")`) to enable it, before it was picked up automatically by @kptkin in https://github.com/wandb/wandb/pull/7228
- Use ETags instead of MD5 hashes for GCS reference artifacts by @moredatarequired in https://github.com/wandb/wandb/pull/7337

### Removed

- Removed the deprecated `wandb.plots.*` functions and top-level third-party integrations `wandb.[catboost,fastai,keras,lightgbm,sacred,xgboost]`. Please use `wandb.plot` instead of `wandb.plots` and `wandb.integration.[catboost,fastai,keras,lightgbm,sacred,xgboost]` instead of `wandb.[catboost,fastai,keras,lightgbm,sacred,xgboost]`. By @dmitryduev in https://github.com/wandb/wandb/pull/7552
- Removed the `[async]` extra and the `_async_upload_concurrency_limit` setting by @moredatarequired in https://github.com/wandb/wandb/pull/7416
- Removed undocumented settings: `_except_exit` and `problem` by @timoffex in https://github.com/wandb/wandb/pull/7563

## [0.16.6] - 2024-04-03

### Added

- Added support for overriding kaniko builder settings in the agent config by @TimH98 in https://github.com/wandb/wandb/pull/7191
- Added link to the project workspace of a run in the footer by @kptkin in https://github.com/wandb/wandb/pull/7276
- Added support for overriding stopped run grace period in the agent config by @TimH98 in https://github.com/wandb/wandb/pull/7281
- Added setting (`_disable_update_check`) to disable version checks during init by @kptkin in https://github.com/wandb/wandb/pull/7287
- `WandbLogger.sync` in the OpenAI Fine-Tuning integration gets a new `log_datasets` boolean argument to turn off automatic logging of datasets to Artifacts by @morganmcg1 in https://github.com/wandb/wandb/pull/7150
- Reduced default status print frequency of launch agent. Added verbosity controls to allow for increased status print frequency and printing debug information to stdout by @TimH98 in https://github.com/wandb/wandb/pull/7126

### Changed

- Limit policy option on artifact cli's put() to choices, ["mutable", "immutable"] by @ibindish in https://github.com/wandb/wandb/pull/7172
- Updated artifact public api methods to handle nullable Project field on the ArtifactSequence/ArtifactCollection type, based on gorilla server changes by @ibindlish in https://github.com/wandb/wandb/pull/7201

### Fixed

- Fixed `run.save()` not working with files inside `run.dir`, introduced in previous release
- Fixed rare panic during large artifact uploads by @moredatarequire in https://github.com/wandb/wandb/pull/7272
- Fixed wandb.login causing runs not to be associated with launch queue by @KyleGoyette in https://github.com/wandb/wandb/pull/7280
- Fixed job artifact download failing silently and causing run crash when using W&B Launch by @KyleGoyette https://github.com/wandb/wandb/pull/7285
- Fix handling of saving training files to Artifacts in the OpenAI Fine-Tuning integration by @morganmcg1 in https://github.com/wandb/wandb/pull/7150

## [0.16.5] - 2024-03-25

### Added

- Added feature to move staging files to cache (instead of copying) for mutable artifact file uploads when caching is enabled by @ibindlish in https://github.com/wandb/wandb/pull/7143
- Added support to skip caching files to the local filesystem while uploading files to artifacts by @ibindlish in https://github.com/wandb/wandb/pull/7098
- Added support to skip staging artifact files during upload by selecting a storage policy by @ibindlish in https://github.com/wandb/wandb/pull/7142
- Preliminary support for forking a run using `wandb.init(fork_from=...)` by @dannygoldstein in https://github.com/wandb/wandb/pull/7078
- `run.save()` accepts `pathlib.Path` values; by @timoffex in https://github.com/wandb/wandb/pull/7146

### Changed

- When printing the run link point to the workspace explicitly by @kptkin in https://github.com/wandb/wandb/pull/7132

### Fixed

- In case of transient server issues when creating the wandb API key kubernetes secret, we'll retry up to 5 times by @TimH98 in https://github.com/wandb/wandb/pull/7108

### Removed

- When printing run's information in the terminal remove links to jobs by @kptkin in https://github.com/wandb/wandb/pull/7132

## [0.16.4] - 2024-03-05

### Added

- Added ability to change artifact collection types by @biaslucas in https://github.com/wandb/wandb/pull/6971
- Add support for installing deps from pyproject.toml by @bcsherma in https://github.com/wandb/wandb/pull/6964
- Support kaniko build with user-provided pvc and docker config by @bcsherma in https://github.com/wandb/wandb/pull/7059
- Added ability to import runs between W&B instances by @andrewtruong in https://github.com/wandb/wandb/pull/6897

### Changed

- wandb-core rate-limits requests to the backend and respects RateLimit-\* headers
  by @timoffex in https://github.com/wandb/wandb/pull/7065

### Fixed

- Fix passing of template variables in the sweeps-on-launch scheduler by @dannygoldstein in https://github.com/wandb/wandb/pull/6959
- Link job artifact to a run to be specified as input by @kptkin in https://github.com/wandb/wandb/pull/6940
- Fix sagemaker entrypoint to use given entrypoint by @KyleGoyette in https://github.com/wandb/wandb/pull/6969
- Parse upload headers correctly by @kptkin in https://github.com/wandb/wandb/pull/6983
- Properly propagate server errors by @kptkin in https://github.com/wandb/wandb/pull/6944
- Make file upload faster by using parallelism by @kptkin in https://github.com/wandb/wandb/pull/6975
- Don't send git data if it's not populated by @kptkin in https://github.com/wandb/wandb/pull/6984
- Fix console logging resumption, avoid overwrite by @kptkin in https://github.com/wandb/wandb/pull/6963
- Remove hostname validation when using --host on wandb login by @Jamil in https://github.com/wandb/wandb/pull/6999
- Don't discard past visualizations when resuming a run by @timoffex in https://github.com/wandb/wandb/pull/7005
- Avoid retrying on conflict status code by @kptkin in https://github.com/wandb/wandb/pull/7011
- Fix visualization config merging for resumed runs in wandb-core by @timoffex in https://github.com/wandb/wandb/pull/7012
- Replace usage of standard library's json with `segmentio`'s by @kptkin in https://github.com/wandb/wandb/pull/7027
- Remove stderr as writer for the logs by @kptkin in https://github.com/wandb/wandb/pull/7022
- Disable negative steps from initialization by @kptkin in https://github.com/wandb/wandb/pull/7030
- Fix report loading in pydantic26 by @andrewtruong in https://github.com/wandb/wandb/pull/6988
- Revert "make upload request async to support progress reporting (#6497)" by @jlzhao27 in https://github.com/wandb/wandb/pull/7049
- Fix entrypoint specification when using a Dockerfile.wandb by @KyleGoyette in https://github.com/wandb/wandb/pull/7080
- Fix stream releasing probe handle too early by @jlzhao27 in https://github.com/wandb/wandb/pull/7056
- Always attempt to pull latest image for local container by @KyleGoyette in https://github.com/wandb/wandb/pull/7079

### New Contributors

- @Jamil made their first contribution in https://github.com/wandb/wandb/pull/6999

# 0.16.3 (Feb 6, 2024)

### :magic_wand: Enhancements

- feat(core): generate data type info in core by @dmitryduev in https://github.com/wandb/wandb/pull/6827
- feat(core): add support for Launch 🚀 by @kptkin in https://github.com/wandb/wandb/pull/6822
- feat(public-api): Added option to control number of grouped sampled runs in reports by @thanos-wandb in https://github.com/wandb/wandb/pull/6840
- feat(sdk): add shared mode to enable multiple independent writers to the same run by @dmitryduev in https://github.com/wandb/wandb/pull/6882
- perf(artifacts): Reduce artifact download latency via optional cache copy + threads by @biaslucas in https://github.com/wandb/wandb/pull/6878
- feat(artifacts): Add partial file downloads, via directory prefix by @biaslucas in https://github.com/wandb/wandb/pull/6911
- feat(integrations): Update the Diffusers Integration by @soumik12345 in https://github.com/wandb/wandb/pull/6804
- feat(integrations): Update Ultralytics Integration by @soumik12345 in https://github.com/wandb/wandb/pull/6796
- feat(integrations): Add Pytorch Lightning Fabric Logger by @ash0ts in https://github.com/wandb/wandb/pull/6919
- feat(core): update go packages by @kptkin in https://github.com/wandb/wandb/pull/6908

### :hammer: Fixes

- fix(launch): Remove project and runner fields from agent config by @KyleGoyette in https://github.com/wandb/wandb/pull/6818
- fix(launch): recognize deleted k8s jobs as failed by @bcsherma in https://github.com/wandb/wandb/pull/6824
- fix(launch): warn of extra fields in environment block instead of erroring by @bcsherma in https://github.com/wandb/wandb/pull/6833
- fix(sdk): entity override bug where ENVVAR is prioritized over kwargs by @biaslucas in https://github.com/wandb/wandb/pull/6843
- fix(launch): Local container runner doesn't ignore override args by @TimH98 in https://github.com/wandb/wandb/pull/6844
- fix(sdk): merge-update config with sweep/launch config by @dannygoldstein in https://github.com/wandb/wandb/pull/6841
- fix(sdk): fix retry logic in wandb-core and system_tests conftest by @dmitryduev in https://github.com/wandb/wandb/pull/6847
- fix(core): use RW locks in system monitor's assets management by @dmitryduev in https://github.com/wandb/wandb/pull/6852
- fix(launch): set build context to entrypoint dir if it contains Dockerfile.wandb by @bcsherma in https://github.com/wandb/wandb/pull/6855
- security(launch): Mount wandb api key in launch job pods from a k8s secret by @TimH98 in https://github.com/wandb/wandb/pull/6722
- fix(launch): wandb job create should not look for requirements.txt if Dockerfile.wandb is next to entrypoint by @bcsherma in https://github.com/wandb/wandb/pull/6861
- fix(sdk): fix \_parse_path when only id is passed to wandb.Api().run() by @luisbergua in https://github.com/wandb/wandb/pull/6858
- fix(media): Update video.py: Fix fps bug by @stellargo in https://github.com/wandb/wandb/pull/6887
- fix(sdk): clean up temp folders by @dmitryduev in https://github.com/wandb/wandb/pull/6891
- fix(artifacts): fix long artifact paths on Windows by @ArtsiomWB in https://github.com/wandb/wandb/pull/6846
- fix(sdk): Update Report API to work with pydantic2.6 by @andrewtruong in https://github.com/wandb/wandb/pull/6925
- fix(launch): fetch all commits to enable checking out by sha by @bcsherma in https://github.com/wandb/wandb/pull/6926
- fix(sweeps): dont swallow exceptions in pyagent by @dannygoldstein in https://github.com/wandb/wandb/pull/6927
- fix(artifacts): artifact file upload progress in nexus by @ibindlish in https://github.com/wandb/wandb/pull/6939
- fix(sdk): exercise caution in system monitor when rocm-smi is installed on a system with no amd gpus by @dmitryduev in https://github.com/wandb/wandb/pull/6938
- fix(cli): typo in cli.py by @eltociear in https://github.com/wandb/wandb/pull/6892
- fix(launch): remove deadsnakes from accelerator build step by @bcsherma in https://github.com/wandb/wandb/pull/6933

### :books: Docs

- docs(sdk): update sweep `docstrings` by @ngrayluna in https://github.com/wandb/wandb/pull/6830
- docs(sdk): Updates the Tables reference docs. by @katjacksonWB in https://github.com/wandb/wandb/pull/6880
- docs(sdk): Artifact docstrings PR by @ngrayluna in https://github.com/wandb/wandb/pull/6825

## New Contributors

- @biaslucas made their first contribution in https://github.com/wandb/wandb/pull/6843
- @stellargo made their first contribution in https://github.com/wandb/wandb/pull/6887
- @timoffex made their first contribution in https://github.com/wandb/wandb/pull/6916

**Full Changelog**: https://github.com/wandb/wandb/compare/v0.16.2...v0.16.3

# 0.16.2 (Jan 9, 2024)

### :magic_wand: Enhancements

- feat(nexus): refactor store logic and add store writer by @kptkin in https://github.com/wandb/wandb/pull/6678
- feat(nexus): add AMD GPU monitoring by @dmitryduev in https://github.com/wandb/wandb/pull/6606
- feat(nexus): add console log file upload by @kptkin in https://github.com/wandb/wandb/pull/6669
- feat(launch): add registry uri field to builders by @bcsherma in https://github.com/wandb/wandb/pull/6626
- feat(core): add `wandb beta sync` feature to upload runs to W&B by @kptkin in https://github.com/wandb/wandb/pull/6620
- feat(launch): CLI supports allow-listed queue parameters by @TimH98 in https://github.com/wandb/wandb/pull/6679
- feat(core): add support for requirements and patch.diff by @kptkin in https://github.com/wandb/wandb/pull/6721
- feat(core): capture SLURM-related env vars in metadata by @dmitryduev in https://github.com/wandb/wandb/pull/6710
- feat(launch): --priority flag on `wandb launch` command to specify priority when enqueuing jobs. by @nickpenaranda in https://github.com/wandb/wandb/pull/6705
- feat(sdk): add verify feature to wandb login by @dmitryduev in https://github.com/wandb/wandb/pull/6747
- feat(launch): Sweeps on Launch honors selected job priority for sweep runs by @nickpenaranda in https://github.com/wandb/wandb/pull/6756
- feat(core): 🦀 commence operation SDKrab 🦀 by @dmitryduev in https://github.com/wandb/wandb/pull/6000
- feat(artifacts): make upload request async to support progress reporting by @jlzhao27 in https://github.com/wandb/wandb/pull/6497
- feat(core): add TensorBoard log dir watcher by @kptkin in https://github.com/wandb/wandb/pull/6769
- feat(core): upload wandb-summary.json and config.yaml files by @kptkin in https://github.com/wandb/wandb/pull/6781

### :hammer: Fixes

- fix(nexus): update error message and remove extra by @kptkin in https://github.com/wandb/wandb/pull/6667
- fix(nexus): clean up issues with file sending by @kptkin in https://github.com/wandb/wandb/pull/6677
- fix(core): add jitter to retry clients' backoff strategy by @dmitryduev in https://github.com/wandb/wandb/pull/6706
- fix(artifacts): only skip file download if digest matches by @szymon-piechowicz-wandb in https://github.com/wandb/wandb/pull/6694
- fix(core): fix resume and add tests by @dmitryduev in https://github.com/wandb/wandb/pull/6714
- fix(launch): capture errors from the creation of k8s job from yaml by @bcsherma in https://github.com/wandb/wandb/pull/6730
- fix(launch): Get default entity before checking template vars by @TimH98 in https://github.com/wandb/wandb/pull/6745
- fix(artifacts): remove run creation for artifact downloads if not using core by @ibindlish in https://github.com/wandb/wandb/pull/6746
- fix(artifacts): Retrieve ETag for ObjectVersion instead of Object for versioned buckets by @ibindlish in https://github.com/wandb/wandb/pull/6759
- fix(artifacts): revert #6759 and read object version etag in place by @ibindlish in https://github.com/wandb/wandb/pull/6774
- fix(core): put back the upload file count by @kptkin in https://github.com/wandb/wandb/pull/6767
- fix(core): add send cancel request to sender by @dmitryduev in https://github.com/wandb/wandb/pull/6787
- fix(core): check errors in memory monitoring by @dmitryduev in https://github.com/wandb/wandb/pull/6790
- fix(sdk): add job_type flag in CLI to allow override of job_type by @umakrishnaswamy in https://github.com/wandb/wandb/pull/6523
- fix(integrations): Handle ultralytics utils import refactor by @jthetzel in https://github.com/wandb/wandb/pull/6741
- fix(core): download artifacts with wandb-core without an active run by @dmitryduev in https://github.com/wandb/wandb/pull/6798
- fix(sdk): fix error logging matplotlib scatter plot if the minimum version of plotly library is not met by @walkingmug in https://github.com/wandb/wandb/pull/6724
- fix(sdk): allow overriding the default .netrc location with NETRC env var by @dmitryduev in https://github.com/wandb/wandb/pull/6708

### :books: Docs

- docs(sdk): Corrected description for email field by @ngrayluna in https://github.com/wandb/wandb/pull/6716
- docs(core): update the `README-libwandb-cpp.md` doc by @NinoRisteski in https://github.com/wandb/wandb/pull/6794

## New Contributors

- @jthetzel made their first contribution in https://github.com/wandb/wandb/pull/6741
- @walkingmug made their first contribution in https://github.com/wandb/wandb/pull/6724

**Full Changelog**: https://github.com/wandb/wandb/compare/v0.16.1...v0.16.2

# 0.16.1 (Dec 5, 2023)

### :magic_wand: Enhancements

- perf(artifacts): remove recursive download by @szymon-piechowicz-wandb in https://github.com/wandb/wandb/pull/6544
- feat(nexus): add debounce summary in handler by @kptkin in https://github.com/wandb/wandb/pull/6570
- feat(integrations): fix bug in ultralytics import and version pinning by @soumik12345 in https://github.com/wandb/wandb/pull/6605
- feat(launch): Support template variables when queueing launch runs by @KyleGoyette in https://github.com/wandb/wandb/pull/6602
- feat(cli): add --skip-console option to offline sync cli command by @kptkin in https://github.com/wandb/wandb/pull/6557
- feat(nexus): add basic graphql versioning mechanism by @dmitryduev in https://github.com/wandb/wandb/pull/6624
- feat(nexus): add Apple M\* GPU stats monitoring by @dmitryduev in https://github.com/wandb/wandb/pull/6619
- feat(launch): add helper to load wandb.Config from env vars by @bcsherma in https://github.com/wandb/wandb/pull/6644
- feat(integrations): port OpenAI WandbLogger for openai-python v1.0 by @ayulockin in https://github.com/wandb/wandb/pull/6498
- feat(integrations): fix version check for openAI WandbLogger by @ayulockin in https://github.com/wandb/wandb/pull/6648
- feat(integrations): Diffusers autologger by @soumik12345 in https://github.com/wandb/wandb/pull/6561
- feat(sdk): Adding parameter to image to specify file type jpg, png, bmp, gif by @fdsig in https://github.com/wandb/wandb/pull/6280

### :hammer: Fixes

- fix(nexus): make offline sync work properly by @dmitryduev in https://github.com/wandb/wandb/pull/6569
- fix(launch): Fix run existence check to not depend on files being uploaded in the run by @KyleGoyette in https://github.com/wandb/wandb/pull/6548
- fix(launch): gcp storage uri verifaction failed due to improper async wrapping by @bcsherma in https://github.com/wandb/wandb/pull/6581
- fix(sdk): updating summary with nested dicts now doesn't throw an error by @ArtsiomWB in https://github.com/wandb/wandb/pull/6578
- fix(launch): Add prioritization mode to RunQueue create by @TimH98 in https://github.com/wandb/wandb/pull/6610
- fix(nexus): create symlink to the server logs in the runs folder by @kptkin in https://github.com/wandb/wandb/pull/6628
- fix(integrations): single value problem in wandb/wandb_torch.py::log_tensor_stats by @gmongaras in https://github.com/wandb/wandb/pull/6640
- fix(integrations): tmin vs tmax in wandb/wandb_torch.py::log_tensor_stats by @dmitryduev in https://github.com/wandb/wandb/pull/6641
- fix(nexus): minor fix up for non server cases by @kptkin in https://github.com/wandb/wandb/pull/6645
- fix(sdk): make old settings more robust by @dmitryduev in https://github.com/wandb/wandb/pull/6654
- fix(sdk): handle tags when resuming a run by @dmitryduev in https://github.com/wandb/wandb/pull/6660

### :books: Docs

- docs(integrations): fix doc-string typo in a keras callback by @evilpegasus in https://github.com/wandb/wandb/pull/6586

## New Contributors

- @evilpegasus made their first contribution in https://github.com/wandb/wandb/pull/6586
- @yogeshg made their first contribution in https://github.com/wandb/wandb/pull/6573
- @gmongaras made their first contribution in https://github.com/wandb/wandb/pull/6640

**Full Changelog**: https://github.com/wandb/wandb/compare/v0.16.0...v0.16.1

# 0.16.0 (Nov 7, 2023)

### :magic_wand: Enhancements

- feat(nexus): add nested config support by @kptkin in https://github.com/wandb/wandb/pull/6417
- feat(nexus): finish artifact saver by @szymon-piechowicz-wandb in https://github.com/wandb/wandb/pull/6296
- feat(nexus): add sync file counts in the footer by @dmitryduev in https://github.com/wandb/wandb/pull/6371
- feat(nexus): implement directory watcher and related functionality by @kptkin in https://github.com/wandb/wandb/pull/6257
- feat(launch): run agent on an event loop by @bcsherma in https://github.com/wandb/wandb/pull/6384
- feat(nexus): add sampled history by @kptkin in https://github.com/wandb/wandb/pull/6492
- feat(artifacts): prototype for models api by @ibindlish in https://github.com/wandb/wandb/pull/6205
- perf(launch): register sweep scheduler virtual agents async by @bcsherma in https://github.com/wandb/wandb/pull/6488
- feat(nexus): make file uploads work with local by @dmitryduev in https://github.com/wandb/wandb/pull/6509
- feat(sdk): allow users to log custom chart tables in a different section by @luisbergua in https://github.com/wandb/wandb/pull/6422
- feat(nexus): generalize uploader to filemanager to allow downloads by @ibindlish in https://github.com/wandb/wandb/pull/6445
- feat(sdk): drop python 3.6 support by @dmitryduev in https://github.com/wandb/wandb/pull/6493
- feat(artifacts): delete staging files in Nexus by @szymon-piechowicz-wandb in https://github.com/wandb/wandb/pull/6529
- feat(artifacts): set up artifact downloads to use sdk nexus core by @estellazx in https://github.com/wandb/wandb/pull/6275
- feat(nexus): add file upload progress and make completion callback a list of callbacks by @kptkin in https://github.com/wandb/wandb/pull/6518
- feat(launch): add wandb.ai/run-id label to jobs by @bcsherma in https://github.com/wandb/wandb/pull/6543

### :hammer: Fixes

- fix(sdk): ensures that complete run.config is captured in SageMaker by @fdsig in https://github.com/wandb/wandb/pull/6260
- fix(sdk): Improve error handling for gitlib for FileNotFoundErrors by @j316chuck in https://github.com/wandb/wandb/pull/6410
- fix(sdk): increase max message size, handle errors by @szymon-piechowicz-wandb in https://github.com/wandb/wandb/pull/6398
- fix(launch): Agent better balances multiple queues by @TimH98 in https://github.com/wandb/wandb/pull/6418
- fix(artifacts): remove versioning enabled check in GCS reference handler by @szymon-piechowicz-wandb in https://github.com/wandb/wandb/pull/6430
- fix(launch): add google-cloud-aiplatform to launch shard by @bcsherma in https://github.com/wandb/wandb/pull/6440
- fix(nexus): add use_artifact as passthrough messages by @kptkin in https://github.com/wandb/wandb/pull/6447
- fix(launch): adjust vertex environment variables by @Hojland in https://github.com/wandb/wandb/pull/6443
- fix(artifacts): update artifacts cache file permissions for NamedTemporaryFile by @ibindlish in https://github.com/wandb/wandb/pull/6437
- fix(nexus): fix a number of issues by @dmitryduev in https://github.com/wandb/wandb/pull/6491
- fix(media): saving mlp figure to buffer and reading with PIL should specify format by @mova in https://github.com/wandb/wandb/pull/6465
- fix(nexus): send content-length, check response status code in uploader by @szymon-piechowicz-wandb in https://github.com/wandb/wandb/pull/6401
- fix(sdk): fix step logic when resuming runs with no metrics logged by @luisbergua in https://github.com/wandb/wandb/pull/6480
- fix(sdk): hook_handle being set to list instead of dict on unhook by @vatsalaggarwal in https://github.com/wandb/wandb/pull/6503
- fix(launch): verify gcp credentials before creating vertex job by @bcsherma in https://github.com/wandb/wandb/pull/6537
- fix(launch): add load option to docker buildx by @KyleGoyette in https://github.com/wandb/wandb/pull/6508
- fix(artifacts): fix perf regressions in artifact downloads and fix file download location by @ibindlish in https://github.com/wandb/wandb/pull/6535
- fix(sdk): add warning when `log_code` can't locate any files by @umakrishnaswamy in https://github.com/wandb/wandb/pull/6532
- fix(sdk): adjust ipython hooks for v8.17 by @dmitryduev in https://github.com/wandb/wandb/pull/6563

### :books: Docs

- docs(media): fix `Graph` docstring by @harupy in https://github.com/wandb/wandb/pull/6458
- docs(public-api): Fix suggested command for uploading artifacts by @geke-mir in https://github.com/wandb/wandb/pull/6513

## New Contributors

- @j316chuck made their first contribution in https://github.com/wandb/wandb/pull/6410
- @harupy made their first contribution in https://github.com/wandb/wandb/pull/6458
- @Hojland made their first contribution in https://github.com/wandb/wandb/pull/6443
- @mova made their first contribution in https://github.com/wandb/wandb/pull/6465
- @geke-mir made their first contribution in https://github.com/wandb/wandb/pull/6513
- @luisbergua made their first contribution in https://github.com/wandb/wandb/pull/6422
- @vatsalaggarwal made their first contribution in https://github.com/wandb/wandb/pull/6503

**Full Changelog**: https://github.com/wandb/wandb/compare/v0.15.12...v0.16.0

# 0.15.12 (Oct 3, 2023)

### :magic_wand: Enhancements

- feat(nexus): implement config debouncing mechanism by @kptkin in https://github.com/wandb/wandb/pull/6331
- feat(integrations): fix channel swapping on ultrlytics classification task by @soumik12345 in https://github.com/wandb/wandb/pull/6382
- feat(nexus): implement nexus alpha cpp interface by @raubitsj in https://github.com/wandb/wandb/pull/6358
- feat(nexus): expose system metrics in the run object (PoC) by @dmitryduev in https://github.com/wandb/wandb/pull/6238
- feat(integrations): Pin ultralytics version support to `v8.0.186` by @soumik12345 in https://github.com/wandb/wandb/pull/6391

### :hammer: Fixes

- fix(launch): get logs from failed k8s pods by @bcsherma in https://github.com/wandb/wandb/pull/6339
- fix(artifacts): Allow adding s3 bucket as reference artifact by @ibindlish in https://github.com/wandb/wandb/pull/6346
- fix(launch): Fix race condition in agent thread clean up by @KyleGoyette in https://github.com/wandb/wandb/pull/6352
- fix(artifacts): don't assume run and its i/o artifacts are in the same project by @szymon-piechowicz-wandb in https://github.com/wandb/wandb/pull/6363
- fix(artifacts): fix wandb.Api().run(run_name).log_artifact(artifact) by @szymon-piechowicz-wandb in https://github.com/wandb/wandb/pull/6362
- fix(sweeps): ValueError with None value in sweep by @gtarpenning in https://github.com/wandb/wandb/pull/6364
- fix(artifacts): fix typo in s3 handler by @ibindlish in https://github.com/wandb/wandb/pull/6368
- fix(artifacts): fix the argument order for new argument target_fraction by @moredatarequired in https://github.com/wandb/wandb/pull/6377
- fix(nexus): fix potential race in config debouncer by @dmitryduev in https://github.com/wandb/wandb/pull/6385
- fix(sdk): fix graphql type mapping by @szymon-piechowicz-wandb in https://github.com/wandb/wandb/pull/6396
- fix(sdk): fix concurrency limit in uploader by @szymon-piechowicz-wandb in https://github.com/wandb/wandb/pull/6399

### :books: Docs

- docs(sdk): fix reference docs GH action by @dmitryduev in https://github.com/wandb/wandb/pull/6350
- docs(sdk): Update generate-docodile-documentation.yml by @ngrayluna in https://github.com/wandb/wandb/pull/6351

**Full Changelog**: https://github.com/wandb/wandb/compare/v0.15.11...v0.15.12

# 0.15.11 (Sep 21, 2023)

### :magic_wand: Enhancements

- feat(nexus): add support for code saving in script mode by @kptkin in https://github.com/wandb/wandb/pull/6243
- feat(nexus): add support for `policy=end` in `wandb.save` by @kptkin in https://github.com/wandb/wandb/pull/6267
- feat(nexus): add system info to metadata by @dmitryduev in https://github.com/wandb/wandb/pull/6244
- feat(nexus): add nvidia gpu system info to metadata by @dmitryduev in https://github.com/wandb/wandb/pull/6270
- feat(launch): delete run queues with public api by @bcsherma in https://github.com/wandb/wandb/pull/6317
- feat(sdk): introduce custom proxy support for wandb http(s) traffic by @kptkin in https://github.com/wandb/wandb/pull/6300

### :hammer: Fixes

- fix(sdk): Fix logger when logging filestream exception by @KyleGoyette in https://github.com/wandb/wandb/pull/6246
- fix(launch): use watch api to monitor launched CRDs by @bcsherma in https://github.com/wandb/wandb/pull/6226
- fix(launch): forbid enqueuing docker images without target project by @bcsherma in https://github.com/wandb/wandb/pull/6248
- fix(sdk): add missing Twitter import for API users by @fdsig in https://github.com/wandb/wandb/pull/6261
- fix(artifacts): get S3 versionIDs from directory references by @moredatarequired in https://github.com/wandb/wandb/pull/6255
- fix(launch): make watch streams recover from connection reset by @bcsherma in https://github.com/wandb/wandb/pull/6272
- fix(public-api): use json.loads(..., strict=False) to ignore invalid utf-8 and control characters in api.Run.load by @dmitryduev in https://github.com/wandb/wandb/pull/6299
- fix(sdk): correctly identify colab as a jupyter-like env in settings by @dmitryduev in https://github.com/wandb/wandb/pull/6308
- fix(sdk): improve memory management for summary updates by @dmitryduev in https://github.com/wandb/wandb/pull/5569
- fix(artifacts): Add environment variable to configure batch size for download urls by @ibindlish in https://github.com/wandb/wandb/pull/6323
- fix(launch): fail rqis if no run is created by @bcsherma in https://github.com/wandb/wandb/pull/6324

### :books: Docs

- docs(sdk): fixes a broken link in Image docs. by @katjacksonWB in https://github.com/wandb/wandb/pull/6252
- docs(nexus): add docs on running nexus-related system tests locally by @dmitryduev in https://github.com/wandb/wandb/pull/6191
- docs(nexus): add user-facing Nexus docs for Beta release by @dmitryduev in https://github.com/wandb/wandb/pull/6276
- docs(nexus): fix pip install nexus instruction by @dmitryduev in https://github.com/wandb/wandb/pull/6309

### :nail_care: Cleanup

- Update README.md by @NinoRisteski in https://github.com/wandb/wandb/pull/6325

## New Contributors

- @katjacksonWB made their first contribution in https://github.com/wandb/wandb/pull/6252
- @NinoRisteski made their first contribution in https://github.com/wandb/wandb/pull/6325

**Full Changelog**: https://github.com/wandb/wandb/compare/v0.15.10...v0.15.11

# 0.15.10 (Sep 6, 2023)

### :magic_wand: Enhancements

- feat(integrations): add async support to `Autologger` API and enable it for Openai by @parambharat in https://github.com/wandb/wandb/pull/5960
- feat(sdk): add official support for python 3.11 and drop support for python 3.6 by @dmitryduev in https://github.com/wandb/wandb/pull/4386
- feat(sdk): implement network logging and file pusher timeout for debugging by @dmitryduev in https://github.com/wandb/wandb/pull/5894
- feat(artifacts): set ttl(time to live) for artifact versions by @estellazx in https://github.com/wandb/wandb/pull/5859
- feat(nexus): add support for define metric by @kptkin in https://github.com/wandb/wandb/pull/6036
- feat(launch): Include agent version when creating launch agent by @TimH98 in https://github.com/wandb/wandb/pull/5970
- feat(launch): Runless git jobs can use requirements.txt in parent directories by @TimH98 in https://github.com/wandb/wandb/pull/6008
- feat(artifacts): retrieve the parent collection from an Artifact by @moredatarequired in https://github.com/wandb/wandb/pull/6019
- feat(nexus): improve file uploads by @dmitryduev in https://github.com/wandb/wandb/pull/6052
- feat(artifacts): Add run id option to artifact put method to log artifacts to existing runs by @ibindlish in https://github.com/wandb/wandb/pull/6074
- feat(public-api): add metadata property to Run object by @dmitryduev in https://github.com/wandb/wandb/pull/6100
- feat(launch): Support setting a custom Dockerfile in launch overrides by @TimH98 in https://github.com/wandb/wandb/pull/6104
- feat(nexus): add Nvidia GPU asset to system monitor by @dmitryduev in https://github.com/wandb/wandb/pull/6081
- feat(artifacts): enable deleting artifact collections from SDK by @moredatarequired in https://github.com/wandb/wandb/pull/6020
- feat(launch): Add dockerfile CLI param & use Dockerfile.wandb by default if present by @TimH98 in https://github.com/wandb/wandb/pull/6122
- feat(artifacts): extend cache cleanup to allow specifying a target fraction by @moredatarequired in https://github.com/wandb/wandb/pull/6152
- feat(artifacts): add an eval-able repr to ArtifactManifestEntry by @moredatarequired in https://github.com/wandb/wandb/pull/6132
- feat(nexus): enable docker-based wheel building for nexus by @dmitryduev in https://github.com/wandb/wandb/pull/6118
- feat(nexus): add Nvidia GPU asset to system monitor by @dmitryduev in https://github.com/wandb/wandb/pull/6131
- feat(artifacts): clear the cache on add to prevent overflow by @moredatarequired in https://github.com/wandb/wandb/pull/6149
- feat(sdk): capture disk i/o utilization in system metrics by @umakrishnaswamy in https://github.com/wandb/wandb/pull/6106
- feat(sdk): add disk io counters to monitor metrics by @dmitryduev in https://github.com/wandb/wandb/pull/6170
- feat(sdk): make paths for disk usage monitoring configurable by @dmitryduev in https://github.com/wandb/wandb/pull/6196
- feat(sweeps): Use `WANDB_SWEEP_ID` to include a run in an existing sweep by @gtarpenning in https://github.com/wandb/wandb/pull/6198
- feat(artifacts): Handle LinkArtifact calls made to Nexus Core by @ibindlish in https://github.com/wandb/wandb/pull/6160
- feat(nexus): fix retry logic for http clients and allow user customization by @kptkin in https://github.com/wandb/wandb/pull/6182
- feat(nexus): support user defined headers in the gql client transport by @kptkin in https://github.com/wandb/wandb/pull/6208
- feat(sdk): enable set types in wandb.Config by @fdsig in https://github.com/wandb/wandb/pull/6219
- feat(integrations): visualize images with bbox overlays for `ultralytics` by @soumik12345 in https://github.com/wandb/wandb/pull/5867
- feat(sdk): add exponential decay sampling utility for line_plot by @dmitryduev in https://github.com/wandb/wandb/pull/6228
- feat(sdk): always print the traceback inside of the `wandb.init` context manager by @kptkin in https://github.com/wandb/wandb/pull/4603
- feat(sdk): add setting to disable automatic machine info capture by @kptkin in https://github.com/wandb/wandb/pull/6230

### :hammer: Fixes

- fix(launch): Extend try in agent loop to cover all job handling by @KyleGoyette in https://github.com/wandb/wandb/pull/5923
- fix(sdk): guard against undefined filestream timeout by @dmitryduev in https://github.com/wandb/wandb/pull/5997
- fix(launch): error if code artifact underlying job has been deleted by @bcsherma in https://github.com/wandb/wandb/pull/5959
- fix(artifacts): use a unique name for the artifact created by `verify` by @moredatarequired in https://github.com/wandb/wandb/pull/5929
- fix(launch): Use resume=allow when auto requeuing by @TimH98 in https://github.com/wandb/wandb/pull/6002
- fix(launch): correct entrypoint path from disabled git repo subir by @gtarpenning in https://github.com/wandb/wandb/pull/5903
- fix(sweeps): override individual job resource_args by @gtarpenning in https://github.com/wandb/wandb/pull/5985
- fix(sdk): fix import issue to support python 3.6 by @kptkin in https://github.com/wandb/wandb/pull/6018
- fix(launch): Fix override entrypoint when using sweeps on launch without a scheduler job by @KyleGoyette in https://github.com/wandb/wandb/pull/6033
- fix(nexus): fix resume reference when nil by @kptkin in https://github.com/wandb/wandb/pull/6055
- fix(sdk): further speed up import time by @hauntsaninja in https://github.com/wandb/wandb/pull/6032
- fix(launch): Fix sample kubernetes agent manifest secret mount by @KyleGoyette in https://github.com/wandb/wandb/pull/6057
- fix(nexus): rm unused import by @dmitryduev in https://github.com/wandb/wandb/pull/6085
- fix(launch): watch to get kubernetes run statuses by @bcsherma in https://github.com/wandb/wandb/pull/6022
- fix(artifacts): prohibit saving artifacts to a different project than their base artifact by @moredatarequired in https://github.com/wandb/wandb/pull/6042
- fix(artifacts): require existing artifacts to save to their source entity/project by @moredatarequired in https://github.com/wandb/wandb/pull/6034
- fix(nexus): adjust system monitor start and stop functionality by @dmitryduev in https://github.com/wandb/wandb/pull/6087
- fix(artifacts): remove suspect characters when directory creation fails by @moredatarequired in https://github.com/wandb/wandb/pull/6094
- fix(launch): Default log_code exclusion behavior now correctly handles `wandb` in the root path prefix. by @nickpenaranda in https://github.com/wandb/wandb/pull/6095
- fix(launch): disallow project queue creation by @bcsherma in https://github.com/wandb/wandb/pull/6011
- fix(launch): catch all sweep set state errors by @gtarpenning in https://github.com/wandb/wandb/pull/6091
- fix(launch): create_job now works from jupyter notebook by @gtarpenning in https://github.com/wandb/wandb/pull/6068
- fix(nexus): fix race condition for defer and update control by @kptkin in https://github.com/wandb/wandb/pull/6125
- fix(sdk): improved handling and logging of tensor types by @kptkin in https://github.com/wandb/wandb/pull/6086
- fix(launch): launch cli command should exit with non-zero status if underlying launched run exits with non-zero status by @KyleGoyette in https://github.com/wandb/wandb/pull/6078
- fix(nexus): fix correctness for offline mode by @kptkin in https://github.com/wandb/wandb/pull/6166
- fix(sdk): reports api - fix media_keys json path by @laxels in https://github.com/wandb/wandb/pull/6167
- fix(sdk): Allow uint8 images to be logged as wandb.Image() by @nate-wandb in https://github.com/wandb/wandb/pull/6043
- fix(sdk): fall back to /tmp/username/.config/wandb in old settings by @dmitryduev in https://github.com/wandb/wandb/pull/6175
- fix(nexus): use UpsertBucketRetryPolicy in all gql.UpsertBucket calls by @dmitryduev in https://github.com/wandb/wandb/pull/6207
- fix(sdk): update report id validation and encoding by @jo-fang in https://github.com/wandb/wandb/pull/6203
- fix(sdk): add support for propagating messages from the internal process by @kptkin in https://github.com/wandb/wandb/pull/5803

### :books: Docs

- docs(nexus): add package level docstrings for filestream by @raubitsj in https://github.com/wandb/wandb/pull/6061
- docs(nexus): add basic developer guide by @kptkin in https://github.com/wandb/wandb/pull/6119
- docs(cli): Added more context for launch job describe description. by @ngrayluna in https://github.com/wandb/wandb/pull/6193

### :nail_care: Cleanup

- style(sdk): fix to new ruff rule E721 additions by @nickpenaranda in https://github.com/wandb/wandb/pull/6102

## New Contributors

- @geoffrey-g-delhomme made their first contribution in https://github.com/wandb/wandb/pull/5867
- @kooshi made their first contribution in https://github.com/wandb/wandb/pull/6086
- @umakrishnaswamy made their first contribution in https://github.com/wandb/wandb/pull/6106
- @jo-fang made their first contribution in https://github.com/wandb/wandb/pull/6203
- @wwzeng1 made their first contribution in https://github.com/wandb/wandb/pull/6228

**Full Changelog**: https://github.com/wandb/wandb/compare/v0.15.9...v0.15.10

# 0.15.9 (Aug 28, 2023)

### :magic_wand: Enhancements

- feat(sweeps): launch sweep schedulers to team queues from UI by @gtarpenning in https://github.com/wandb/wandb/pull/6112
- feat(launch): make vertex launcher more customizable by @bcsherma in https://github.com/wandb/wandb/pull/6088
- feat(launch): default to noop builder if docker not installed by @bcsherma in https://github.com/wandb/wandb/pull/6137

### :hammer: Fixes

- fix(launch): Use built in entrypoint and args commands for sagemaker by @KyleGoyette in https://github.com/wandb/wandb/pull/5897
- fix(artifacts): copy parent source project info to new draft artifact by @moredatarequired in https://github.com/wandb/wandb/pull/6062
- fix(sdk): avoid error at end of run with bigints by @raubitsj in https://github.com/wandb/wandb/pull/6134
- fix(launch): manually created image jobs can rerun correctly by @gtarpenning in https://github.com/wandb/wandb/pull/6148

**Full Changelog**: https://github.com/wandb/wandb/compare/v0.15.8...v0.15.9

# 0.15.8 (Aug 01, 2023)

### :magic_wand: Enhancements

- perf(sdk): use mutation createRunFiles to get uploadUrls by @harukatab in https://github.com/wandb/wandb/pull/5731
- feat(launch): add create_run_queue to public API by @nickpenaranda in https://github.com/wandb/wandb/pull/5874
- perf(sdk): add hidden option to use orjson instead of json by @dmitryduev in https://github.com/wandb/wandb/pull/5911
- feat(launch): Improve error message when building with noop builder by @TimH98 in https://github.com/wandb/wandb/pull/5925
- feat(launch): create launch agent includes agent config if present by @TimH98 in https://github.com/wandb/wandb/pull/5893
- feat(launch): Check if job ingredients exist before making job by @TimH98 in https://github.com/wandb/wandb/pull/5942
- feat(launch): Gracefully handle Kubernetes 404 error by @TimH98 in https://github.com/wandb/wandb/pull/5945

### :hammer: Fixes

- fix(sdk): only creating new project if it doesn't already exist by @mbarrramsey in https://github.com/wandb/wandb/pull/5814
- fix(launch): Support namespace in metadata key of resource args by @KyleGoyette in https://github.com/wandb/wandb/pull/5639
- fix(launch): use "" instead of None for project kwarg when no project given by @bcsherma in https://github.com/wandb/wandb/pull/5839
- fix(launch): add + to torch cpu regex + tests by @bcsherma in https://github.com/wandb/wandb/pull/5833
- fix(sdk): implement timeout for file_stream and add debug logs by @kptkin in https://github.com/wandb/wandb/pull/5812
- fix(artifacts): fix collection filtering when getting aliases by @szymon-piechowicz-wandb in https://github.com/wandb/wandb/pull/5810
- fix(sdk): replace `dir_watcher` settings with SettingsStatic by @kptkin in https://github.com/wandb/wandb/pull/5863
- fix(artifacts): set correct base for incremental artifacts by @szymon-piechowicz-wandb in https://github.com/wandb/wandb/pull/5870
- fix(launch): drop https from azure registries to ensure compatibility with ${image_uri} macro by @bcsherma in https://github.com/wandb/wandb/pull/5880
- fix(artifacts): handle None description correctly by @szymon-piechowicz-wandb in https://github.com/wandb/wandb/pull/5910
- fix(launch): Don't create k8s secret if it already exists by @TimH98 in https://github.com/wandb/wandb/pull/5900
- fix(artifacts): drop S3 bucket versioning check by @moredatarequired in https://github.com/wandb/wandb/pull/5927
- fix(sdk): speed up import time and fix `pkg_resources` DeprecationWarning by @hauntsaninja in https://github.com/wandb/wandb/pull/5899

### :books: Docs

- docs(sdk): Add introspection section to CONTRIBUTING.md by @nickpenaranda in https://github.com/wandb/wandb/pull/5887
- docs(sdk): update GH action to generate reference docs and clean up docstrings by @dmitryduev in https://github.com/wandb/wandb/pull/5947
- docs(sdk): update `README.md` to unify the spelling of `Hugging Face` by @eltociear in https://github.com/wandb/wandb/pull/5891

### :nail_care: Cleanup

- revert(launch): revert job re-queuing implementation on pod disconnect by @KyleGoyette in https://github.com/wandb/wandb/pull/5811

## New Contributors

- @mbarrramsey made their first contribution in https://github.com/wandb/wandb/pull/5814
- @hauntsaninja made their first contribution in https://github.com/wandb/wandb/pull/5899
- @eltociear made their first contribution in https://github.com/wandb/wandb/pull/5891

**Full Changelog**: https://github.com/wandb/wandb/compare/v0.15.7...v0.15.8

# 0.15.7 (July 25, 2023)

### :hammer: Fixes

- fix(sdk): images not syncing until the end run (revert #5777) by @raubitsj in https://github.com/wandb/wandb/pull/5951

**Full Changelog**: https://github.com/wandb/wandb/compare/v0.15.6...v0.15.7

# 0.15.6 (July 24, 2023)

### :magic_wand: Enhancements

- feat(launch): add job link to wandb footer by @bcsherma in https://github.com/wandb/wandb/pull/5767
- feat(launch): re-implement job requeueing, fixed cancel behavior by @TimH98 in https://github.com/wandb/wandb/pull/5822
- feat(launch): manually create jobs from cli by @gtarpenning in https://github.com/wandb/wandb/pull/5661
- feat(launch): allow users to specify job name via the `job_name` setting by @bcsherma in https://github.com/wandb/wandb/pull/5791
- feat(sdk): Add an simplified trace API to log prompt traces by @parambharat in https://github.com/wandb/wandb/pull/5794
- feat(integrations): support `.keras` model format with `WandbModelCheckpoint` and TF 2.13.0 compatible by @soumik12345 in https://github.com/wandb/wandb/pull/5720
- feat(sdk): Initial support for migrating W&B runs and reports between instances by @andrewtruong in https://github.com/wandb/wandb/pull/5777

### :hammer: Fixes

- fix(integrations): make LightGBM callback compatible with 4.0.0 by @ayulockin in https://github.com/wandb/wandb/pull/5906
- fix(sdk): use default settings for project retrieval if available by @KyleGoyette in https://github.com/wandb/wandb/pull/5917

### :books: Docs

- docs(sdk): Add introspection section to CONTRIBUTING.md by @nickpenaranda in https://github.com/wandb/wandb/pull/5887

### :nail_care: Cleanup

- revert(launch): revert job re-queuing implementation on pod disconnect by @KyleGoyette in https://github.com/wandb/wandb/pull/5811

**Full Changelog**: https://github.com/wandb/wandb/compare/v0.15.5...v0.15.6

## 0.15.5 (July 5, 2023)

### :magic_wand: Enhancements

- feat(launch): improve handling of docker image job names and tags by @gtarpenning in https://github.com/wandb/wandb/pull/5718
- feat(launch): support kaniko builds on AKS by @bcsherma in https://github.com/wandb/wandb/pull/5706
- feat(launch): allow kaniko builds to run in other namespaces by @bcsherma in https://github.com/wandb/wandb/pull/5637
- feat(artifacts): support access key for Azure references by @szymon-piechowicz-wandb in https://github.com/wandb/wandb/pull/5729
- feat(launch): add information to failed run queue items, support warnings for run queue items by @KyleGoyette in https://github.com/wandb/wandb/pull/5612
- feat(launch): allow direct configuration of registry uri for all registries by @bcsherma in https://github.com/wandb/wandb/pull/5760
- perf(artifacts): enhance download URL fetching process with batch and retry logic by @szymon-piechowicz-wandb in https://github.com/wandb/wandb/pull/5692
- feat(artifacts): add flag to skip missing S3 references in `Artifact.download` by @moredatarequired in https://github.com/wandb/wandb/pull/5778
- feat(launch): implement job requeueing when pod disconnects by @TimH98 in https://github.com/wandb/wandb/pull/5770
- feat(sdk): add setting to disable setproctitle by @raubitsj in https://github.com/wandb/wandb/pull/5805

### :hammer: Fixes

- fix(sdk): handle uri schemes in LogicalPath by @dmitryduev in https://github.com/wandb/wandb/pull/5670
- fix(artifacts): update object storage to include reference and prevent id reuse by @szymon-piechowicz-wandb in https://github.com/wandb/wandb/pull/5722
- fix(sweeps): update click package version requirements by @gtarpenning in https://github.com/wandb/wandb/pull/5738
- fix(sdk): improve lazy import to be thread-safe by @szymon-piechowicz-wandb in https://github.com/wandb/wandb/pull/5727
- fix(launch): change typo in kaniko image name by @bcsherma in https://github.com/wandb/wandb/pull/5743
- fix(integrations): correct date parsing in SageMaker configuration by @rymc in https://github.com/wandb/wandb/pull/5759
- fix(launch): make docker build non interactive to prevent region based questions by @KyleGoyette in https://github.com/wandb/wandb/pull/5736
- fix(launch): update "cuda" base image path to "accelerator" base image path by @KyleGoyette in https://github.com/wandb/wandb/pull/5737
- fix(artifacts): replace artifact name with placeholder to skip validation by @szymon-piechowicz-wandb in https://github.com/wandb/wandb/pull/5724
- fix(launch): prevent jobs with large outputs from hanging on local-container by @KyleGoyette in https://github.com/wandb/wandb/pull/5774
- fix(launch): Ensure resume does not push sensitive info by @KyleGoyette in https://github.com/wandb/wandb/pull/5807
- fix(artifacts): fix handling of references when downloading by @szymon-piechowicz-wandb in https://github.com/wandb/wandb/pull/5808
- fix(sweeps): correct launch sweep author to personal username by @gtarpenning in https://github.com/wandb/wandb/pull/5806
- refactor(artifacts): change artifact methods and attributes to private by @szymon-piechowicz-wandb in https://github.com/wandb/wandb/pull/5790

### :books: Docs

- docs(sdk): update the product icons in README.md by @ngrayluna in https://github.com/wandb/wandb/pull/5713
- docs(artifacts): update docs by @szymon-piechowicz-wandb in https://github.com/wandb/wandb/pull/5701
- docs(artifacts): fix comment about total retry time by @szymon-piechowicz-wandb in https://github.com/wandb/wandb/pull/5751
- docs(sdk): expose WBTraceTree as data_types.WBTraceTree by @szymon-piechowicz-wandb in https://github.com/wandb/wandb/pull/5788

## New Contributors

- @HipHoff made their first contribution in https://github.com/wandb/wandb/pull/5691
- @rymc made their first contribution in https://github.com/wandb/wandb/pull/5759

**Full Changelog**: https://github.com/wandb/wandb/compare/v0.15.4...v0.15.5

## 0.15.4 (June 6, 2023)

### :magic_wand: Enhancements

- feat(sdk): set job source in settings by @TimH98 in https://github.com/wandb/wandb/pull/5442
- feat(sweeps): launch sweeps controlled by wandb run by @gtarpenning in https://github.com/wandb/wandb/pull/5456
- feat(integrations): add autolog for Cohere python SDK by @dmitryduev in https://github.com/wandb/wandb/pull/5474
- feat(launch): support launching custom k8s objects by @bcsherma in https://github.com/wandb/wandb/pull/5486
- perf(artifacts): conserve memory when hashing files by @moredatarequired in https://github.com/wandb/wandb/pull/5513
- feat(artifacts): add new_draft method to modify and log saved artifacts as new version by @szymon-piechowicz-wandb in https://github.com/wandb/wandb/pull/5524
- feat(launch): don't install frozen reqs if there is a reqs file by @bcsherma in https://github.com/wandb/wandb/pull/5548
- feat(artifacts): don't remove temp files from artifacts cache by default by @moredatarequired in https://github.com/wandb/wandb/pull/5596
- feat(artifacts): add source_entity and update sequenceName handling by @szymon-piechowicz-wandb in https://github.com/wandb/wandb/pull/5546
- feat(artifacts): add 'remove' to Artifacts API by @moredatarequired in https://github.com/wandb/wandb/pull/5370
- feat(sweeps): optuna scheduler for sweeps on launch by @gtarpenning in https://github.com/wandb/wandb/pull/4900
- feat(launch): support notebook job creation by @KyleGoyette in https://github.com/wandb/wandb/pull/5462
- feat(launch): enable launch macros for all runners by @bcsherma in https://github.com/wandb/wandb/pull/5624
- feat(integrations): add autologging for supported huggingface pipelines by @ash0ts in https://github.com/wandb/wandb/pull/5579
- feat(integrations): add usage metrics and table logging to OpenAI autologger by @parambharat in https://github.com/wandb/wandb/pull/5521
- feat(sdk): add support for monitoring AMD GPU system metrics by @dmitryduev in https://github.com/wandb/wandb/pull/5449
- feat(sdk): capture absolute GPU memory allocation by @dmitryduev in https://github.com/wandb/wandb/pull/5643

### :hammer: Fixes

- fix(integrations): ensure wandb can be used in AWS lambda by @dmitryduev in https://github.com/wandb/wandb/pull/5083
- fix(sdk): permit `LogicalPath` to strip trailing slashes by @moredatarequired in https://github.com/wandb/wandb/pull/5473
- fix(sdk): exercise caution when creating ~/.config/wandb/settings file by @dmitryduev in https://github.com/wandb/wandb/pull/5478
- fix(sdk): update custom chart query handling and add alternate constructor for table-based charts by @andrewtruong in https://github.com/wandb/wandb/pull/4852
- fix(artifacts): add s3 multipart uploading for artifact files by @estellazx in https://github.com/wandb/wandb/pull/5377
- fix(artifacts): handle incompatible artifact name strings by @andrewtruong in https://github.com/wandb/wandb/pull/5416
- fix(launch): docker runner always pull for image sourced jobs by @bcsherma in https://github.com/wandb/wandb/pull/5531
- fix(launch): improve error handling for package installation by @TimH98 in https://github.com/wandb/wandb/pull/5509
- fix(launch): custom k8s objects respect command/args overrides by @bcsherma in https://github.com/wandb/wandb/pull/5538
- fix(artifacts): remove entity, project from valid properties and adjust name handling by @szymon-piechowicz-wandb in https://github.com/wandb/wandb/pull/5533
- fix(launch): use env var for launch agent base url by @KyleGoyette in https://github.com/wandb/wandb/pull/5482
- fix(artifacts): write to the cache defensively (catch OSError) by @moredatarequired in https://github.com/wandb/wandb/pull/5597
- fix(launch): handle exception in finish_thread_id and fail run queue items by @KyleGoyette in https://github.com/wandb/wandb/pull/5610
- fix(launch): add pull secrets for pre made images when registry is specified by @bcsherma in https://github.com/wandb/wandb/pull/5602
- fix(launch): read kaniko pod sa name from env var by @bcsherma in https://github.com/wandb/wandb/pull/5619
- fix(launch): misc gcp fixes by @bcsherma in https://github.com/wandb/wandb/pull/5626
- fix(launch): support local environment and registry declaration by @KyleGoyette in https://github.com/wandb/wandb/pull/5630
- fix(launch): support ssh git urls and submodules in agent by @KyleGoyette in https://github.com/wandb/wandb/pull/5635
- fix(sdk): update git repo handling for failure cases and rename to gitlib by @kptkin in https://github.com/wandb/wandb/pull/5437
- fix(sdk): unify offline and online mode during init and fix multiprocess attach by @kptkin in https://github.com/wandb/wandb/pull/5296
- fix(integrations): prevent errors by checking for `wandb.run` in Gym integration by @ash0ts in https://github.com/wandb/wandb/pull/5649
- fix(sdk): fix wandb tfevent sync issue by @eohomegrownapps in https://github.com/wandb/wandb/pull/5261

### :books: Docs

- docs(sdk): update contrib for yea-wandb changes by @kptkin in https://github.com/wandb/wandb/pull/5614

## New Contributors

- @eohomegrownapps made their first contribution in https://github.com/wandb/wandb/pull/5261

**Full Changelog**: https://github.com/wandb/wandb/compare/v0.15.3...v0.15.4

## 0.15.3 (May 17, 2023)

### :hammer: Fixes

- fix(sdk): allow SDK to work if SA token can't be read by @wandb-zacharyblasczyk in https://github.com/wandb/wandb/pull/5472
- fix(sdk): clean up the k8s token discovery logic in util.py::image_id_from_k8s by @dmitryduev in https://github.com/wandb/wandb/pull/5518
- fix(integrations): Update `WandbTracer` to work with new langchain version by @parambharat in https://github.com/wandb/wandb/pull/5558
- revert(sdk): update summary for changed keys only by @dmitryduev in https://github.com/wandb/wandb/pull/5562

## New Contributors

- @wandb-zacharyblasczyk made their first contribution in https://github.com/wandb/wandb/pull/5472

**Full Changelog**: https://github.com/wandb/wandb/compare/v0.15.2...v0.15.3

## 0.15.2 (May 5, 2023)

### :hammer: Fixes

- fix(integrations): update WandbTracer for new langchain release by @parambharat @tssweeney in https://github.com/wandb/wandb/pull/5467
- fix(integrations): fix error message in langchain wandb_tracer version check by @dmitryduev in https://github.com/wandb/wandb/pull/5490

**Full Changelog**: https://github.com/wandb/wandb/compare/v0.15.1...v0.15.2

## 0.15.1 (May 2, 2023)

### :magic_wand: Enhancements

- feat(launch): implement new Kubernetes runner config schema by @TimH98 in https://github.com/wandb/wandb/pull/5231
- feat(launch): allow platform override for docker builder by @TimH98 in https://github.com/wandb/wandb/pull/5330
- feat(artifacts): get full name of artifact for easier artifact retrieval by @estellazx in https://github.com/wandb/wandb/pull/5314
- feat(artifacts): make default root for artifacts download configurable by @moredatarequired in https://github.com/wandb/wandb/pull/5366
- feat(artifacts): add Azure storage handler in SDK by @szymon-piechowicz-wandb in https://github.com/wandb/wandb/pull/5317
- feat(media): add method to convert wandb.Table to pandas.DataFrame by @brunnelu in https://github.com/wandb/wandb/pull/5301
- feat(launch): sweeps on launch command args passed as params by @gtarpenning in https://github.com/wandb/wandb/pull/5315

### :hammer: Fixes

- fix(launch): don't assume keys in args and config refer to the same thing by @szymon-piechowicz-wandb in https://github.com/wandb/wandb/pull/5183
- fix(launch): make ElasticContainerRegistry environment handle "ImageNotFoundException" gracefully by @bcsherma in https://github.com/wandb/wandb/pull/5159
- fix(launch): disable kaniko builder retry by @TimH98 in https://github.com/wandb/wandb/pull/5318
- fix(sdk): refine error message for auth error by @kptkin in https://github.com/wandb/wandb/pull/5341
- fix(launch): kubernetes runner does not respect override args by @KyleGoyette in https://github.com/wandb/wandb/pull/5303
- fix(sweeps): allow attr-dicts as sweeps configs by @moredatarequired in https://github.com/wandb/wandb/pull/5268
- fix(artifacts): checksum the read-only staging copy instead of the original file by @moredatarequired in https://github.com/wandb/wandb/pull/5346
- fix(launch): skip getting run info if run completes successfully or is from a different entity by @TimH98 in https://github.com/wandb/wandb/pull/5379
- fix(artifacts): default to project "uncategorized" instead of "None" when fetching artifacts by @szymon-piechowicz-wandb in https://github.com/wandb/wandb/pull/5375
- fix(integrations): add enabled check to gym VideoRecorder by @younik in https://github.com/wandb/wandb/pull/5230
- fix(artifacts): fix handling of default project and entity by @dmitryduev in https://github.com/wandb/wandb/pull/5395
- fix(sdk): update import_hook.py with latest changes in the wrapt repository by @kptkin in https://github.com/wandb/wandb/pull/5321
- fix(launch): fix support for local urls in k8s launch agent by @KyleGoyette in https://github.com/wandb/wandb/pull/5413
- fix(sdk): improve notebook environment detection and testing by @dmitryduev in https://github.com/wandb/wandb/pull/4982
- fix(sdk): implement recursive isinstance check utility for the Settings object by @dmitryduev in https://github.com/wandb/wandb/pull/5436
- fix(sdk): correctly parse edge cases in OpenMetrics filter definitions in System Monitor by @dmitryduev in https://github.com/wandb/wandb/pull/5329
- fix(sdk): update debug logs to include SDK's version by @kptkin in https://github.com/wandb/wandb/pull/5344
- fix(sdk): filter AWS Trainium metrics by local rank if executed with torchrun by @dmitryduev in https://github.com/wandb/wandb/pull/5142
- fix(integrations): inform users about WandbTracer incompatibility with LangChain > 0.0.153 by @hwchase17 in https://github.com/wandb/wandb/pull/5453

### :books: Docs

- docs(sdk): update README.md by @thanos-wandb in https://github.com/wandb/wandb/pull/5386
- docs(integrations): update docstrings of the Keras callbacks by @ayulockin in https://github.com/wandb/wandb/pull/5198
- docs(sdk): update the images in `README.md` by @ngrayluna in https://github.com/wandb/wandb/pull/5399

## New Contributors

- @szymon-piechowicz-wandb made their first contribution in https://github.com/wandb/wandb/pull/5183
- @thanos-wandb made their first contribution in https://github.com/wandb/wandb/pull/5386
- @brunnelu made their first contribution in https://github.com/wandb/wandb/pull/5301
- @younik made their first contribution in https://github.com/wandb/wandb/pull/5230
- @hwchase17 made their first contribution in https://github.com/wandb/wandb/pull/5453

**Full Changelog**: https://github.com/wandb/wandb/compare/v0.15.0...v0.15.1

## 0.15.0 (April 19, 2023)

### :magic_wand: Enhancements

- feat(media): add support for LangChain media type by @tssweeney in https://github.com/wandb/wandb/pull/5288
- feat(integrations): add autolog for OpenAI's python library by @dmitryduev @parambharat @kptkin @raubitsj in https://github.com/wandb/wandb/pull/5362

### :hammer: Fixes

- fix(integrations): add function signature wrapper to the patched openai methods by @parambharat in https://github.com/wandb/wandb/pull/5369
- fix(integrations): adjust OpenAI autolog public API to improve user experience by @dmitryduev @kptkin @raubitsj in https://github.com/wandb/wandb/pull/5381

**Full Changelog**: https://github.com/wandb/wandb/compare/v0.14.2...v0.15.0

## 0.14.2 (April 7, 2023)

### :hammer: Fixes

- fix(sdk): fix `wandb sync` regression by @kptkin in https://github.com/wandb/wandb/pull/5306

**Full Changelog**: https://github.com/wandb/wandb/compare/v0.14.1...v0.14.2

## 0.14.1 (April 5, 2023)

### :magic_wand: Enhancements

- feat(artifacts): improve run.log_artifact() with default type and path references by @moredatarequired in https://github.com/wandb/wandb/pull/5131
- feat(artifacts): add opt-in support for async artifact upload by @speezepearson in https://github.com/wandb/wandb/pull/4864
- perf(sdk): update summary for changed keys only by @dmitryduev in https://github.com/wandb/wandb/pull/5150
- feat(sdk): use a persistent session object for GraphQL requests by @moredatarequired in https://github.com/wandb/wandb/pull/5075
- feat(sdk): allow setting of extra headers for the gql client by @dmitryduev in https://github.com/wandb/wandb/pull/5237
- feat(sdk): allow filtering metrics based on OpenMetrics endpoints by @dmitryduev in https://github.com/wandb/wandb/pull/5282

### :hammer: Fixes

- fix(artifacts): more informative message when failing to create staging artifact directory by @moredatarequired in https://github.com/wandb/wandb/pull/5067
- fix(launch): set default value for Kubernetes backoffLimit to 0 by @KyleGoyette in https://github.com/wandb/wandb/pull/5072
- fix(sdk): remove default sorting when dumping config into a yaml file by @kptkin in https://github.com/wandb/wandb/pull/5127
- fix(media): fix encoding for html types on windows by @kptkin in https://github.com/wandb/wandb/pull/5180
- fix(sdk): clean up auto resume state when initializing a new run by @kptkin in https://github.com/wandb/wandb/pull/5184
- fix(sdk): harden `wandb.init()` error handling for backend errors by @kptkin in https://github.com/wandb/wandb/pull/5023
- fix(sdk): fix system monitor shutdown logic by @dmitryduev in https://github.com/wandb/wandb/pull/5227
- fix(launch): allow users to specify pinned versions in requirements.txt by @KyleGoyette in https://github.com/wandb/wandb/pull/5226
- fix(sdk): make `wandb.log()` handle empty string values properly by @dannygoldstein in https://github.com/wandb/wandb/pull/5275
- fix(sdk): raise exception when accessing methods and attributes of a finished run by @kptkin in https://github.com/wandb/wandb/pull/5013

### :books: Docs

- docs(launch): add documentation for launch by @iveksl2 in https://github.com/wandb/wandb/pull/4596
- docs(sdk): add documentation for Object3D media type by @ssisk in https://github.com/wandb/wandb/pull/4810
- docs(sdk): remove duplicate docstring in keras integration by @Gladiator07 in https://github.com/wandb/wandb/pull/5289
- docs(artifacts): convert docstrings to Google convention by @moredatarequired in https://github.com/wandb/wandb/pull/5276

### :nail_care: Cleanup

- refactor(artifacts): use 'secrets' module instead of custom random token generator by @moredatarequired in https://github.com/wandb/wandb/pull/5050
- refactor(artifacts): move \_manifest_json_from_proto to sender.py by @moredatarequired in https://github.com/wandb/wandb/pull/5178

## New Contributors

- @iveksl2 made their first contribution in https://github.com/wandb/wandb/pull/4596
- @Gladiator07 made their first contribution in https://github.com/wandb/wandb/pull/5289

**Full Changelog**: https://github.com/wandb/wandb/compare/v0.14.0...v0.14.1

## 0.14.0 (March 14, 2023)

### :magic_wand: Enhancements

- feat(launch): support cuda base image for launch runs by @KyleGoyette in https://github.com/wandb/wandb/pull/5044
- feat(launch): warn users of which packages failed to install during build process by @KyleGoyette in https://github.com/wandb/wandb/pull/5109
- feat(sdk): add support for importing runs from MLFlow by @andrewtruong in https://github.com/wandb/wandb/pull/4950
- feat(launch): mark queued runs that fail to launch as `FAILED` by @KyleGoyette in https://github.com/wandb/wandb/pull/5129

### :hammer: Fixes

- fix(sdk): temporarily remove local api key validation by @dmitryduev in https://github.com/wandb/wandb/pull/5095
- fix(launch): launch agent gracefully removes thread when it has an exception by @TimH98 in https://github.com/wandb/wandb/pull/5105
- fix(launch): give clear error message when cannot connect to Docker daemon by @TimH98 in https://github.com/wandb/wandb/pull/5092
- fix(launch): launch support for EKS instance roles by @bcsherma in https://github.com/wandb/wandb/pull/5112
- fix(launch): cleaner error messages when launch encounters docker errors and graceful fail by @TimH98 in https://github.com/wandb/wandb/pull/5124
- fix(launch): hash docker images based on job version and dockerfile contents by @KyleGoyette in https://github.com/wandb/wandb/pull/4996
- security(launch): warn when agent is started polling on a team queue by @TimH98 in https://github.com/wandb/wandb/pull/5126
- fix(sdk): add telemetry when syncing tfevents files by @raubitsj in https://github.com/wandb/wandb/pull/5141
- fix(sdk): fix regression preventing run stopping from working by @raubitsj in https://github.com/wandb/wandb/pull/5139
- fix(launch): instruct user how to handle missing kubernetes import when using kubernetes runner or kaniko builder by @TimH98 in https://github.com/wandb/wandb/pull/5138
- fix(launch): hide unsupported launch CLI options by @KyleGoyette in https://github.com/wandb/wandb/pull/5153
- fix(launch): make launch image builder install Pytorch properly with dependencies on different hardware by @bcsherma in https://github.com/wandb/wandb/pull/5147

**Full Changelog**: https://github.com/wandb/wandb/compare/v0.13.11...v0.14.0

## 0.13.11 (March 7, 2023)

### :magic_wand: Enhancements

- feat(launch): improve launch agent logging by @TimH98 in https://github.com/wandb/wandb/pull/4944
- feat(sweeps): sweep run_cap now works for launch sweeps by @gtarpenning in https://github.com/wandb/wandb/pull/4937
- feat(sweeps): launch sweep jobs from image_uri by @gtarpenning in https://github.com/wandb/wandb/pull/4976
- feat(launch): add `num_workers` param to scheduler section in `launch_config` by @gtarpenning in https://github.com/wandb/wandb/pull/5035
- feat(artifacts): raise ArtifactNotLoggedError instead of ValueError by @moredatarequired in https://github.com/wandb/wandb/pull/5026
- feat(launch): launch agent uses thread pool to run jobs by @TimH98 in https://github.com/wandb/wandb/pull/5033
- feat(launch): make runners and builders use Environment & Registry classes by @bcsherma in https://github.com/wandb/wandb/pull/5011
- feat(sdk): add OpenMetrics support for System Metrics by @dmitryduev in https://github.com/wandb/wandb/pull/4899
- feat(sdk): add ability to filter system metrics consumed from OpenMetrics endpoints by @dmitryduev in https://github.com/wandb/wandb/pull/5034
- feat(sdk): add support for gymnasium env monitoring, in addition to gym by @dmitryduev in https://github.com/wandb/wandb/pull/5008
- feat(launch): add `max_scheduler` key to launch agent config by @gtarpenning in https://github.com/wandb/wandb/pull/5057
- feat(integrations): add an integration with `ultralytics` library for YOLOv8 by @parambharat in https://github.com/wandb/wandb/pull/5037

### :hammer: Fixes

- fix(sdk): clean up IPython's widget deprecation warning by @kptkin in https://github.com/wandb/wandb/pull/4912
- fix(sdk): add special Exceptions for the manager logic, when trying to connect to a gone service by @kptkin in https://github.com/wandb/wandb/pull/4890
- fix(sdk): fix issue where global config directory had to be writable to use Api by @KyleGoyette in https://github.com/wandb/wandb/pull/4689
- fix(sdk): make error message during run initialization more actionable and fix uncaught exception by @kptkin in https://github.com/wandb/wandb/pull/4909
- fix(sdk): add deepcopy dunder method to the Run class by @kptkin in https://github.com/wandb/wandb/pull/4891
- fix(launch): remove default to project always in sweep by @gtarpenning in https://github.com/wandb/wandb/pull/4927
- fix(sweeps): error out when trying to create a launch sweep without a job specified by @gtarpenning in https://github.com/wandb/wandb/pull/4938
- fix(launch): mkdir_exists_ok now (again) checks permission on existence by @gtarpenning in https://github.com/wandb/wandb/pull/4936
- fix(launch): only log the received job when launching something sourced from a job by @KyleGoyette in https://github.com/wandb/wandb/pull/4886
- fix(launch): fix issue where queued runs sourced from images would vanish in URI by @KyleGoyette in https://github.com/wandb/wandb/pull/4701
- fix(artifacts): add write permissions to copied artifacts by @moredatarequired in https://github.com/wandb/wandb/pull/4641
- fix(sweeps): improve `queue` argument parsing in `sweep` cli command by @gtarpenning in https://github.com/wandb/wandb/pull/4941
- fix(sdk): when in disable mode don't spin up service by @kptkin in https://github.com/wandb/wandb/pull/4817
- fix(launch): fix support for docker images with user specified entrypoint in local container by @KyleGoyette in https://github.com/wandb/wandb/pull/4887
- fix(artifacts): API - ArtifactFiles no longer errors when accessing an item by @vwrj in https://github.com/wandb/wandb/pull/4896
- fix(sweeps): verify job exists before starting the sweeps scheduler by @gtarpenning in https://github.com/wandb/wandb/pull/4943
- fix(sdk): handle system metrics requiring extra setup and teardown steps by @dmitryduev in https://github.com/wandb/wandb/pull/4964
- fix(sdk): fix a typo in `CONTRIBUTING.md` by @fdsig in https://github.com/wandb/wandb/pull/4984
- fix(sdk): correctly detect notebook name and fix code saving in Colab by @dmitryduev in https://github.com/wandb/wandb/pull/4987
- fix(artifacts): allow up to max_artifacts (fix off by 1 error) by @moredatarequired in https://github.com/wandb/wandb/pull/4991
- fix(sdk): exercise extra caution when starting asset monitoring threads by @dmitryduev in https://github.com/wandb/wandb/pull/5007
- fix(sdk): fix bug where boto3 dependency crashes on import when downl… by @fdsig in https://github.com/wandb/wandb/pull/5018
- fix(sweeps): verify `num_workers` cli arg is valid and default to 8 if not by @gtarpenning in https://github.com/wandb/wandb/pull/5025
- fix(artifacts): fix the file reference added to the verification artifact by @moredatarequired in https://github.com/wandb/wandb/pull/4858
- fix(launch): special handling for sweeps scheduler in agent by @gtarpenning in https://github.com/wandb/wandb/pull/4961
- fix(artifacts): only re-download or overwrite files when there are changes by @moredatarequired in https://github.com/wandb/wandb/pull/5056
- fix(sdk): avoid introspection in offline mode by @kptkin in https://github.com/wandb/wandb/pull/5002
- fix(sdk): topological ordering of `wandb.Settings` by @dmitryduev in https://github.com/wandb/wandb/pull/4022
- fix(sdk): avoid lazy loading for tensorboard patching by @kptkin in https://github.com/wandb/wandb/pull/5079

### :books: Docs

- docs(cli): formatted wandb.apis.public.Run.history docstring by @ngrayluna in https://github.com/wandb/wandb/pull/4973
- docs(sdk): update references to test file locations in documentation by @moredatarequired in https://github.com/wandb/wandb/pull/4875
- docs(sdk): fix docstrings to enable project-wide pydocstyle checks by @moredatarequired in https://github.com/wandb/wandb/pull/5036
- docs(sdk): fix missed docstring lint errors reported by ruff by @moredatarequired in https://github.com/wandb/wandb/pull/5047
- docs(sdk): update links for new docs by @laxels in https://github.com/wandb/wandb/pull/4894
- docs(artifacts): raise ArtifactFinalizedError instead of ValueError by @moredatarequired in https://github.com/wandb/wandb/pull/5061

### :nail_care: Cleanup

- style(sdk): fix bugbear B028 add stacklevel by @kptkin in https://github.com/wandb/wandb/pull/4960
- style(launch): move launch errors closer to the code by @kptkin in https://github.com/wandb/wandb/pull/4995
- style(sdk): move mailbox error closer to the code by @kptkin in https://github.com/wandb/wandb/pull/4997
- style(sdk): add unsupported error type by @kptkin in https://github.com/wandb/wandb/pull/4999
- style(sdk): add support for the ruff linter by @moredatarequired in https://github.com/wandb/wandb/pull/4945
- refactor(sweeps): cosmetic changes for readability by @gtarpenning in https://github.com/wandb/wandb/pull/5021
- refactor(launch): introduce environment and registry abstract classes by @bcsherma in https://github.com/wandb/wandb/pull/4916
- style(launch): fix unused union type in launch agent by @KyleGoyette in https://github.com/wandb/wandb/pull/5041
- refactor(artifacts): remove the artifact from the manifest by @moredatarequired in https://github.com/wandb/wandb/pull/5049
- style(artifacts): enable typechecking for interface.artifacts and add type hints / casts by @moredatarequired in https://github.com/wandb/wandb/pull/5052
- style(sdk): type-annotate `wandb_setup.py` by @dmitryduev in https://github.com/wandb/wandb/pull/4824
- style(sdk): remove unused #noqa directives by @moredatarequired in https://github.com/wandb/wandb/pull/5058
- chore(sdk): disable sentry tracking when testing by @kptkin in https://github.com/wandb/wandb/pull/5019

## New Contributors

- @fdsig made their first contribution in https://github.com/wandb/wandb/pull/4984
- @mrb113 made their first contribution in https://github.com/wandb/wandb/pull/4967
- @parambharat made their first contribution in https://github.com/wandb/wandb/pull/5037

**Full Changelog**: https://github.com/wandb/wandb/compare/v0.13.10...v0.13.11

## 0.13.10 (February 7, 2023)

### :magic_wand: Enhancements

- perf(artifacts): reuse session for file upload requests by @speezepearson in https://github.com/wandb/wandb/pull/4708
- feat(artifacts): expose aliases list endpoint for artifact collections by @ibindlish in https://github.com/wandb/wandb/pull/4809
- feat(launch): include the username of the run's author in the environment variables by @TimH98 in https://github.com/wandb/wandb/pull/4851
- feat(launch): add support for local-container resource args by @KyleGoyette in https://github.com/wandb/wandb/pull/4846
- feat(sdk): add the ability to append to a run with `wandb sync --append` by @raubitsj in https://github.com/wandb/wandb/pull/4848
- feat(launch): add an escape hatch (`disable_job_creation`) to disable automatic job creation by @KyleGoyette in https://github.com/wandb/wandb/pull/4901

### :hammer: Fixes

- fix(launch): remove underscores from generated job name in kubernetes runner by @TimH98 in https://github.com/wandb/wandb/pull/4752
- fix(sweeps): sweep command args can once again be int type by @gtarpenning in https://github.com/wandb/wandb/pull/4728
- fix(artifacts): ensure prepared artifacts have the `latest` alias by @moredatarequired in https://github.com/wandb/wandb/pull/4828
- fix(artifacts): catch FileNotFoundError and PermissionError during cache.cleanup() by @moredatarequired in https://github.com/wandb/wandb/pull/4868
- fix(sdk): fix order of python executable resolves by @kptkin in https://github.com/wandb/wandb/pull/4839
- fix(sdk): fix console handling when forking and setting stdout==stderr by @raubitsj in https://github.com/wandb/wandb/pull/4877
- fix(launch): Fix issue where job artifacts are being logged without latest alias by @KyleGoyette in https://github.com/wandb/wandb/pull/4884
- fix(launch): Ensure job names do not exceed maximum allowable for artifacts by @KyleGoyette in https://github.com/wandb/wandb/pull/4889

### :books: Docs

- docs(sdk): fix broken reference link to W&B Settings page in Sweeps by @ngrayluna in https://github.com/wandb/wandb/pull/4820
- docs(sdk): Docodoile autogen docs by @ngrayluna in https://github.com/wandb/wandb/pull/4734

### :gear: Dev

- test(artifacts): ensure manifest version is verified by @moredatarequired in https://github.com/wandb/wandb/pull/4691
- test(sdk): add tests for custom SSL certs and disabling SSL by @speezepearson in https://github.com/wandb/wandb/pull/4692
- test(sdk): fix nightly docker builds by @dmitryduev in https://github.com/wandb/wandb/pull/4787
- chore(sdk): dont create universal py2/py3 package by @raubitsj in https://github.com/wandb/wandb/pull/4797
- chore(sdk): fix flake8-bugbear B028 and ignore B017 by @kptkin in https://github.com/wandb/wandb/pull/4799
- test(sdk): fix gcloud sdk version requested in nightly tests by @dmitryduev in https://github.com/wandb/wandb/pull/4802
- chore(artifacts): remove unused parameters in StorageHandler.load\_{path,file,reference} by @moredatarequired in https://github.com/wandb/wandb/pull/4678
- chore(sdk): split unit tests to system tests and proper unit tests by @kptkin in https://github.com/wandb/wandb/pull/4811
- test(sdk): address fixture server move from port 9010 to 9015 in local-testcontainer by @dmitryduev in https://github.com/wandb/wandb/pull/4814
- chore(sdk): add aliases to ac query response by @ibindlish in https://github.com/wandb/wandb/pull/4813
- test(sdk): run regression suite nightly by @dmitryduev in https://github.com/wandb/wandb/pull/4788
- test(sdk): fix broken lightning test by @kptkin in https://github.com/wandb/wandb/pull/4823
- chore(sdk): enable type checking for wandb_init.py by @dmitryduev in https://github.com/wandb/wandb/pull/4784
- chore(launch): deprecate defaulting to default queue in launch-agent command by @gtarpenning in https://github.com/wandb/wandb/pull/4801
- test(launch): add unit test for kubernetes runner with annotations by @TimH98 in https://github.com/wandb/wandb/pull/4800
- test(integrations): fix train_gpu_ddp test by @dmitryduev in https://github.com/wandb/wandb/pull/4831
- chore(sdk): fix docker testimage to pull amd64 version by @raubitsj in https://github.com/wandb/wandb/pull/4838
- chore(sdk): fix codeowners after test restructure by @raubitsj in https://github.com/wandb/wandb/pull/4843
- test(sdk): fix md5 test failures on Windows by @moredatarequired in https://github.com/wandb/wandb/pull/4840
- chore(sdk): split out relay server so it can be shared with yea-wandb by @raubitsj in https://github.com/wandb/wandb/pull/4837
- chore(sdk): fix a flake8 complaint in a test by @speezepearson in https://github.com/wandb/wandb/pull/4806
- test(integrations): fix several import tests by @dmitryduev in https://github.com/wandb/wandb/pull/4849
- test(sdk): don't use symlinks for SSL test assets, because Windows by @speezepearson in https://github.com/wandb/wandb/pull/4847
- test(sdk): add unit tests for filesync.Stats by @speezepearson in https://github.com/wandb/wandb/pull/4855
- chore(sdk): add async retry logic by @speezepearson in https://github.com/wandb/wandb/pull/4738
- test(artifacts): strengthen tests for ArtifactSaver, StepUpload by @speezepearson in https://github.com/wandb/wandb/pull/4808
- chore(launch): Agent logs full stack trace when catching exception by @TimH98 in https://github.com/wandb/wandb/pull/4861
- chore(sdk): swallow warning printed by neuron-ls by @dmitryduev in https://github.com/wandb/wandb/pull/4835
- build(sdk): pin pip and tox in development environments by @moredatarequired in https://github.com/wandb/wandb/pull/4871

### :nail_care: Cleanup

- refactor(sdk): strengthen StepUpload tests; make exception-handling more thorough in upload/commit by @speezepearson in https://github.com/wandb/wandb/pull/4677
- refactor(artifacts): refactor Artifact query to fetch entity and project by @vwrj in https://github.com/wandb/wandb/pull/4775
- refactor(sdk): replace more communicate calls with deliver by @raubitsj in https://github.com/wandb/wandb/pull/4841
- refactor(artifacts): internally use Future to communicate success/failure of commit, not threading.Event by @speezepearson in https://github.com/wandb/wandb/pull/4859
- refactor(sdk): use stdlib ThreadPoolExecutor in StepUpload instead of managing our own by @speezepearson in https://github.com/wandb/wandb/pull/4860

**Full Changelog**: https://github.com/wandb/wandb/compare/v0.13.9...v0.13.10

## 0.13.9 (January 11, 2023)

### :hammer: Fixes

- fix(sdk): exercise extra caution when checking if AWS Trainium is available in the system by @dmitryduev in https://github.com/wandb/wandb/pull/4769
- fix(sdk): restore 'util.generate_id' for legacy / user code by @moredatarequired in https://github.com/wandb/wandb/pull/4776
- fix(sdk): replace `release` with `abandon` when releasing mailbox handle during init by @kptkin in https://github.com/wandb/wandb/pull/4766

**Full Changelog**: https://github.com/wandb/wandb/compare/v0.13.8...v0.13.9

## 0.13.8 (January 10, 2023)

### :magic_wand: Enhancements

- feat(artifacts): keep uncommitted uploads in separate staging area by @moredatarequired in https://github.com/wandb/wandb/pull/4505
- perf(sdk): improve file descriptor management by @dmitryduev in https://github.com/wandb/wandb/pull/4617
- feat(launch): default to using model-registry project for agent and launch_add by @KyleGoyette in https://github.com/wandb/wandb/pull/4613
- feat(sdk): add `exist_ok=False` to `file.download()` by @janosh in https://github.com/wandb/wandb/pull/4564
- feat(launch): auto create job artifacts from runs with required ingredients by @KyleGoyette in https://github.com/wandb/wandb/pull/4660
- feat(sdk): add generalized response injection pattern for tests by @kptkin in https://github.com/wandb/wandb/pull/4729
- perf(sdk): replace multiprocessing.Queue's with queue.Queue's by @dmitryduev in https://github.com/wandb/wandb/pull/4672
- feat(sdk): use transaction log to cap memory usage by @raubitsj in https://github.com/wandb/wandb/pull/4724
- feat(integrations): support system metrics for AWS Trainium by @dmitryduev in https://github.com/wandb/wandb/pull/4671

### :hammer: Fixes

- fix(sdk): correct the type hint for wandb.run by @edwag in https://github.com/wandb/wandb/pull/4585
- fix(sdk): resume collecting system metrics on object restart by @dmitryduev in https://github.com/wandb/wandb/pull/4572
- fix(launch): fix env handling and node_selector handling by @KyleGoyette in https://github.com/wandb/wandb/pull/4555
- fix(public-api): fix Job.call() using the wrong keyword (queue vs queue_name) when calling launch_add. by @TimH98 in https://github.com/wandb/wandb/pull/4625
- fix(sweeps): sweeps schedulers handles multi word parameters by @gtarpenning in https://github.com/wandb/wandb/pull/4640
- fix(launch): allow spaces in requirements file, remove duplicate wandb bootstrap file by @TimH98 in https://github.com/wandb/wandb/pull/4647
- fix(artifacts): correctly handle url-encoded local file references. by @moredatarequired in https://github.com/wandb/wandb/pull/4665
- fix(artifacts): get digest directly instead of from the manifests' manifest by @moredatarequired in https://github.com/wandb/wandb/pull/4681
- fix(artifacts): artifact.version should be the version index from the associated collection by @vwrj in https://github.com/wandb/wandb/pull/4486
- fix(sdk): remove duplicate generate_id functions, replace shortuuid with secrets by @moredatarequired in https://github.com/wandb/wandb/pull/4676
- fix(integrations): fix type check for jax.Array introduced in jax==0.4.1 by @dmitryduev in https://github.com/wandb/wandb/pull/4718
- fix(sdk): fix hang after failed wandb.init (add cancel) by @raubitsj in https://github.com/wandb/wandb/pull/4405
- fix(sdk): allow users to provide path to custom executables by @kptkin in https://github.com/wandb/wandb/pull/4604
- fix(sdk): fix TypeError when trying to slice a Paginator object by @janosh in https://github.com/wandb/wandb/pull/4575
- fix(integrations): add `AttributeError` to the list of handled exceptions when saving a keras model by @froody in https://github.com/wandb/wandb/pull/4732
- fix(launch): remove args from jobs by @KyleGoyette in https://github.com/wandb/wandb/pull/4750

### :books: Docs

- docs(sweeps): fix typo in docs by @gtarpenning in https://github.com/wandb/wandb/pull/4627
- docs(sdk): fix typo in docstring for data_types.Objects3D by @ngrayluna in https://github.com/wandb/wandb/pull/4543
- docs(sdk): remove less than, greater than characters from dosctrings… by @ngrayluna in https://github.com/wandb/wandb/pull/4687
- docs(sdk): update SECURITY.md by @dmitryduev in https://github.com/wandb/wandb/pull/4616
- docs(sdk): Update README.md by @ngrayluna in https://github.com/wandb/wandb/pull/4468

### :gear: Dev

- test(sdk): update t2_fix_error_cond_feature_importances to install scikit-learn by @dmitryduev in https://github.com/wandb/wandb/pull/4573
- chore(sdk): update base Docker images for nightly testing by @dmitryduev in https://github.com/wandb/wandb/pull/4566
- chore(sdk): change sklearn to scikit-learn in functional sacred test by @dmitryduev in https://github.com/wandb/wandb/pull/4577
- chore(launch): add error check for `--build` when resource=local-process by @gtarpenning in https://github.com/wandb/wandb/pull/4513
- chore(sweeps): update scheduler and agent resource handling to allow DRC override by @gtarpenning in https://github.com/wandb/wandb/pull/4480
- chore(sdk): require sdk-team review for adding or removing high-level… by @dmitryduev in https://github.com/wandb/wandb/pull/4594
- chore(launch): remove requirement to make target project match queue by @KyleGoyette in https://github.com/wandb/wandb/pull/4612
- chore(sdk): enhance nightly cloud testing process by @dmitryduev in https://github.com/wandb/wandb/pull/4602
- chore(sdk): update pull request template by @raubitsj in https://github.com/wandb/wandb/pull/4633
- chore(launch): return updated runSpec after pushToRunQueue query by @gtarpenning in https://github.com/wandb/wandb/pull/4516
- chore(launch): fix for run spec handling in sdk by @gtarpenning in https://github.com/wandb/wandb/pull/4636
- chore(sdk): remove test dependency on old fastparquet package by @raubitsj in https://github.com/wandb/wandb/pull/4656
- test(artifacts): fix dtype np.float (does not exist), set to python float by @moredatarequired in https://github.com/wandb/wandb/pull/4661
- chore(sdk): correct 'exclude' to 'ignore-paths' in .pylintrc by @moredatarequired in https://github.com/wandb/wandb/pull/4659
- chore(sdk): use pytest tmp_path so we can inspect failures by @raubitsj in https://github.com/wandb/wandb/pull/4664
- chore(launch): reset build command after building by @gtarpenning in https://github.com/wandb/wandb/pull/4626
- ci(sdk): rerun flaking tests in CI with pytest-rerunfailures by @dmitryduev in https://github.com/wandb/wandb/pull/4430
- chore(sdk): remove dead code from filesync logic by @speezepearson in https://github.com/wandb/wandb/pull/4638
- chore(sdk): remove unused fields from a filesync message by @speezepearson in https://github.com/wandb/wandb/pull/4662
- chore(sdk): refactor retry logic to use globals instead of dependency-injecting them by @speezepearson in https://github.com/wandb/wandb/pull/4588
- test(sdk): add unit tests for filesync.StepUpload by @speezepearson in https://github.com/wandb/wandb/pull/4652
- test(sdk): add tests for Api.upload_file_retry by @speezepearson in https://github.com/wandb/wandb/pull/4639
- chore(launch): remove fallback resource when not specified for a queue by @gtarpenning in https://github.com/wandb/wandb/pull/4637
- test(artifacts): improve storage handler test coverage by @moredatarequired in https://github.com/wandb/wandb/pull/4674
- test(integrations): fix import tests by @dmitryduev in https://github.com/wandb/wandb/pull/4690
- chore(sdk): make MetricsMonitor less verbose on errors by @dmitryduev in https://github.com/wandb/wandb/pull/4618
- test(sdk): address fixture server move from port 9003 to 9010 in local-testcontainer by @dmitryduev in https://github.com/wandb/wandb/pull/4716
- chore(sdk): vendor promise==2.3.0 to unequivocally rm six dependency by @dmitryduev in https://github.com/wandb/wandb/pull/4622
- chore(artifacts): allow setting artifact cache dir in wandb.init(...) by @dmitryduev in https://github.com/wandb/wandb/pull/3644
- test(sdk): temporary lower network buffer for testing by @raubitsj in https://github.com/wandb/wandb/pull/4737
- chore(sdk): add telemetry if the user running in pex environment by @kptkin in https://github.com/wandb/wandb/pull/4747
- chore(sdk): add more flow control telemetry by @raubitsj in https://github.com/wandb/wandb/pull/4739
- chore(sdk): add settings and debug for service startup issues (wait_for_ports) by @raubitsj in https://github.com/wandb/wandb/pull/4749
- test(sdk): fix AWS Trainium test by @dmitryduev in https://github.com/wandb/wandb/pull/4753
- chore(sdk): fix status checker thread issue when user process exits without finish() by @raubitsj in https://github.com/wandb/wandb/pull/4761
- chore(sdk): add telemetry for service disabled usage by @kptkin in https://github.com/wandb/wandb/pull/4762

### :nail_care: Cleanup

- style(sdk): use the same syntax whenever raising exceptions by @moredatarequired in https://github.com/wandb/wandb/pull/4559
- refactor(sdk): combine \_safe_mkdirs with mkdir_exist_ok by @moredatarequired in https://github.com/wandb/wandb/pull/4650
- refactor(artifacts): use a pytest fixture for the artifact cache by @moredatarequired in https://github.com/wandb/wandb/pull/4648
- refactor(artifacts): use ArtifactEntry directly instead of subclassing by @moredatarequired in https://github.com/wandb/wandb/pull/4649
- refactor(artifacts): consolidate hash utilities into lib.hashutil by @moredatarequired in https://github.com/wandb/wandb/pull/4525
- style(public-api): format public file with proper formatting by @kptkin in https://github.com/wandb/wandb/pull/4697
- chore(sdk): install tox into proper env in dev env setup tool by @dmitryduev in https://github.com/wandb/wandb/pull/4318
- refactor(sdk): clean up the init and run logic by @kptkin in https://github.com/wandb/wandb/pull/4730

## New Contributors

- @edwag made their first contribution in https://github.com/wandb/wandb/pull/4585
- @TimH98 made their first contribution in https://github.com/wandb/wandb/pull/4625
- @froody made their first contribution in https://github.com/wandb/wandb/pull/4732

**Full Changelog**: https://github.com/wandb/wandb/compare/v0.13.7...v0.13.8

## 0.13.7 (December 14, 2022)

### :hammer: Fixes

- revert(artifacts): revert `Circular reference detected` change to resolve `Object of type Tensor is not JSON serializable` by @raubitsj in https://github.com/wandb/wandb/pull/4629

**Full Changelog**: https://github.com/wandb/wandb/compare/v0.13.6...v0.13.7

## 0.13.6 (December 6, 2022)

### :magic_wand: Enhancements

- feat(sweeps): add `Sweep.expected_run_count` to public Api by @gtarpenning in https://github.com/wandb/wandb/pull/4434
- feat(launch): support volume mounts and security contexts in kubernetes runner by @KyleGoyette in https://github.com/wandb/wandb/pull/4475
- feat(launch): add a new `--build` flag for building and then pushing the image to a queue by @gtarpenning in https://github.com/wandb/wandb/pull/4061
- feat(integrations): add ability to log learning rate using WandbMetricsLogger by @soumik12345 in https://github.com/wandb/wandb/pull/4391
- feat(sdk): improve Report API in preparation for GA by @andrewtruong in https://github.com/wandb/wandb/pull/4499

### :hammer: Fixes

- fix(artifacts): add filter for `artifact_version` to only retrieve committed artifacts by @estellazx in https://github.com/wandb/wandb/pull/4401
- fix(cli): deflake `wandb verify` by @vanpelt in https://github.com/wandb/wandb/pull/4438
- fix(launch): fix the type of the override args passed through to a LaunchProject from a Job by @KyleGoyette in https://github.com/wandb/wandb/pull/4416
- fix(launch): remove extra colon from log prefix by @jamie-rasmussen in https://github.com/wandb/wandb/pull/4450
- fix(sdk): add support for service running in a pex based environment by @kptkin in https://github.com/wandb/wandb/pull/4440
- fix(sdk): fix probing static IPU info by @dmitryduev in https://github.com/wandb/wandb/pull/4464
- fix(public-api): change `artifactSequence` to `artifactCollection` in public GQL requests by @tssweeney in https://github.com/wandb/wandb/pull/4531
- fix(integrations): fix TF compatibility issues with `WandbModelCheckpoint` by @soumik12345 in https://github.com/wandb/wandb/pull/4432
- fix(integrations): make Keras WandbCallback compatible with TF version >= 2.11.0 by @ayulockin in https://github.com/wandb/wandb/pull/4533
- fix(integrations): update gym integration to match last version by @younik in https://github.com/wandb/wandb/pull/4571
- fix(sdk): harden internal thread management in SystemMetrics by @dmitryduev in https://github.com/wandb/wandb/pull/4439

### :books: Docs

- docs(sdk): remove non-existent argument `table_key` from `plot_table()` doc string by @janosh in https://github.com/wandb/wandb/pull/4495
- docs(artifacts): correct parameter name in docstring example by @ngrayluna in https://github.com/wandb/wandb/pull/4528

### :gear: Dev

- chore(launch): improved git fetch time by specifying a `refspec` and `depth=1` by @gtarpenning in https://github.com/wandb/wandb/pull/4459
- chore(sdk): fix linguist rule to ignore grpc generated files by @raubitsj in https://github.com/wandb/wandb/pull/4470
- chore(launch): new shard for launch tests by @gtarpenning in https://github.com/wandb/wandb/pull/4427
- chore(public-api): upgrade Node 12 based GitHub Actions by @moredatarequired in https://github.com/wandb/wandb/pull/4506
- test(artifacts): skip flaky `artifact_metadata_save` test by @speezepearson in https://github.com/wandb/wandb/pull/4463
- test(artifacts): replace sleeps with flush when waiting on a file to write by @moredatarequired in https://github.com/wandb/wandb/pull/4523
- test(artifacts): use `tmp_path` fixture instead of writing local files during tests by @moredatarequired in https://github.com/wandb/wandb/pull/4521
- chore(launch): fix broken queue test by @gtarpenning in https://github.com/wandb/wandb/pull/4548
- test(artifacts): `skip` instead of `xfail` for test `test_artifact_metadata_save` by @speezepearson in https://github.com/wandb/wandb/pull/4550
- test(sdk): add many tests for InternalApi.upload_file by @speezepearson in https://github.com/wandb/wandb/pull/4539
- chore(artifacts): add artifact Sequence fallback for older servers by @tssweeney in https://github.com/wandb/wandb/pull/4565
- test(sdk): make protobuf version requirements more granular by @dmitryduev in https://github.com/wandb/wandb/pull/4479

### :nail_care: Cleanup

- fix(artifacts): when committing artifacts, don't retry 409 Conflict errors by @speezepearson in https://github.com/wandb/wandb/pull/4260
- refactor(artifacts): add programmatic alias addition/removal from SDK on artifacts by @vwrj in https://github.com/wandb/wandb/pull/4429
- fix(integrations): remove `wandb.sklearn.plot_decision_boundaries` that contains dead logic by @kptkin in https://github.com/wandb/wandb/pull/4348
- chore(sdk): adds an option to force pull the latest version of a test dev-container image by @kptkin in https://github.com/wandb/wandb/pull/4352
- feat(launch): noop builder by @KyleGoyette in https://github.com/wandb/wandb/pull/4275
- refactor(launch): remove unused attribute by @jamie-rasmussen in https://github.com/wandb/wandb/pull/4497
- style(sdk): update `mypy` to 0.991 by @dmitryduev in https://github.com/wandb/wandb/pull/4546
- refactor(launch): add more robust uri parsing by @jamie-rasmussen in https://github.com/wandb/wandb/pull/4498
- style(sdk): turn on linting for internal_api.py by @speezepearson in https://github.com/wandb/wandb/pull/4545
- build(sdk): remove dependency on six by modifying vendored libs by @dmitryduev in https://github.com/wandb/wandb/pull/4280

## New Contributors

- @moredatarequired made their first contribution in https://github.com/wandb/wandb/pull/4508
- @soumik12345 made their first contribution in https://github.com/wandb/wandb/pull/4391
- @younik made their first contribution in https://github.com/wandb/wandb/pull/4571

**Full Changelog**: https://github.com/wandb/wandb/compare/v0.13.5...v0.13.6

## 0.13.5 (November 3, 2022)

### :magic_wand: Enhancements

- feat(artifacts): add an option to upload image references by @estellazx in https://github.com/wandb/wandb/pull/4303

### :hammer: Fixes

- fix(launch): generate more readable image names by @jamie-rasmussen in https://github.com/wandb/wandb/pull/4379
- fix(artifacts): use hash(`etag`+`url`) instead of just `etag`, as key, in artifacts cache by @speezepearson in https://github.com/wandb/wandb/pull/4371
- fix(artifacts): wait for artifact to commit before telling the user it's ready when using `wandb artifact put` by @speezepearson in https://github.com/wandb/wandb/pull/4381
- fix(sdk): prefix vendor watchdog library by @raubitsj in https://github.com/wandb/wandb/pull/4389
- fix(artifacts): fix `Circular reference detected` error, when updating metadata with numpy array longer than 32 elements by @estellazx in https://github.com/wandb/wandb/pull/4221
- fix(integrations): add a random string to run_id on SageMaker not to break DDP mode by @dmitryduev in https://github.com/wandb/wandb/pull/4276

### :gear: Dev

- ci(sdk): make sure we dont shutdown test cluster before grabbing results by @raubitsj in https://github.com/wandb/wandb/pull/4361
- test(artifacts): add standalone artifact test to nightly cpu suite by @raubitsj in https://github.com/wandb/wandb/pull/4360
- chore(sdk): rename default branch to `main` by @raubitsj in https://github.com/wandb/wandb/pull/4374
- build(sdk): update mypy extension for protobuf type checking by @dmitryduev in https://github.com/wandb/wandb/pull/4392
- chore(sdk): update codeql-analysis.yml branch name by @zythosec in https://github.com/wandb/wandb/pull/4393
- ci(sdk): move functional import tests to nightly and expand python version coverage by @dmitryduev in https://github.com/wandb/wandb/pull/4395
- ci(sdk): add Slack notification for failed nightly import tests by @dmitryduev in https://github.com/wandb/wandb/pull/4403
- test(cli): fix broken CLI tests that attempt uploading non-existent artifacts by @dmitryduev in https://github.com/wandb/wandb/pull/4426

### :nail_care: Cleanup

- fix(launch): job creation through use_artifact instead of log_artifact by @KyleGoyette in https://github.com/wandb/wandb/pull/4337
- ci(sdk): add a GH action to automate parts of the release process by @dmitryduev in https://github.com/wandb/wandb/pull/4355
- fix(media): 3D Point Clouds now viewable in UI in all situations by @ssisk in https://github.com/wandb/wandb/pull/4353
- fix(launch): Git URLs were failing if fsmonitor is enabled by @jamie-rasmussen in https://github.com/wandb/wandb/pull/4333
- style(sdk): ignore new proto generated file directories by @raubitsj in https://github.com/wandb/wandb/pull/4354
- chore(launch): fix a bug preventing Run Queue deletion in the SDK by @gtarpenning in https://github.com/wandb/wandb/pull/4321
- chore(launch): add support for `pushToRunQueueByName` mutation by @gtarpenning in https://github.com/wandb/wandb/pull/4292
- refactor(sdk): refactor system metrics monitoring and probing by @dmitryduev in https://github.com/wandb/wandb/pull/4213
- style(sdk): fix gitattribute for protobuf generated files by @raubitsj in https://github.com/wandb/wandb/pull/4400

## New Contributors

- @ssisk made their first contribution in https://github.com/wandb/wandb/pull/4353

**Full Changelog**: https://github.com/wandb/wandb/compare/v0.13.4...v0.13.5

## 0.13.4 (October 5, 2022)

### :magic_wand: Enhancements

- feat(launch): show entity and project in k8s job names by @KyleGoyette in https://github.com/wandb/wandb/pull/4216
- feat(sweeps): add environment variable sweep command macro by @hu-po in https://github.com/wandb/wandb/pull/4200
- feat(media): add `from_*` constructors and scene camera and bounding box confidence scores to `Object3D` data type by @dmitryduev in https://github.com/wandb/wandb/pull/4319
- feat(artifacts): add simple progress indicator for artifact downloads by @speezepearson in https://github.com/wandb/wandb/pull/4255
- feat(integrations): add `WandbMetricsLogger` callback - a `Keras` dedicated metrics logger callback by @ayulockin in https://github.com/wandb/wandb/pull/4244
- feat(integrations): add `WandbModelCheckpoint` callback - a `Keras` model checkpointing callback by @ayulockin in https://github.com/wandb/wandb/pull/4245
- feat(integrations): add `WandbEvalCallback` callback - a `Keras` callback for logging model predictions as W&B tables by @ayulockin in https://github.com/wandb/wandb/pull/4302

### :hammer: Fixes

- fix(launch): cast agent's config max_jobs attribute to integer by @KyleGoyette in https://github.com/wandb/wandb/pull/4262
- fix(cli): correct the displayed path to the `debug-cli.log` (debug log) by @jamie-rasmussen in https://github.com/wandb/wandb/pull/4271
- fix(artifacts): catch retry-able request timeout when uploading artifacts to AWS by @nickpenaranda in https://github.com/wandb/wandb/pull/4304
- fix(sdk): improve user feedback for long running calls: summary, finish by @raubitsj in https://github.com/wandb/wandb/pull/4169
- fix(integrations): fix RuntimeError when using `keras.WandbCallback` with `tf.MirroredStrategy` by @ayulockin in https://github.com/wandb/wandb/pull/4310

### :gear: Dev

- ci(sdk): add code analysis/scanning with `codeql` by @dmitryduev in https://github.com/wandb/wandb/pull/4250
- ci(sdk): validate PR titles to ensure compliance with Conventional Commits guidelines by @dmitryduev in https://github.com/wandb/wandb/pull/4268
- chore(launch): harden launch by pining the build versions of `kaniko` and `launch-agent-dev` by @KyleGoyette in https://github.com/wandb/wandb/pull/4194
- test(sdk): add telemetry for the `mmengine` package by @manangoel99 in https://github.com/wandb/wandb/pull/4273
- chore(sdk): add the `build` type to our conventional commits setup by @dmitryduev in https://github.com/wandb/wandb/pull/4282
- test(sdk): add `tensorflow_datasets` requirement to `imports12` shard by @dmitryduev in https://github.com/wandb/wandb/pull/4316
- test(integrations): fix sb3 test by pinning upstream requirement by @dmitryduev in https://github.com/wandb/wandb/pull/4346
- build(sdk): make the SDK compatible with protobuf v4 by @dmitryduev in https://github.com/wandb/wandb/pull/4279
- chore(sdk): fix flake8 output coloring by @dmitryduev in https://github.com/wandb/wandb/pull/4347
- test(artifacts): fix artifact reference test asset directory by @raubitsj in https://github.com/wandb/wandb/pull/4350

### :nail_care: Cleanup

- style(sdk): fix type hint for `filters` argument in `public_api.runs` by @epwalsh in https://github.com/wandb/wandb/pull/4256
- style(artifacts): improve type annotations around artifact-file-creation by @speezepearson in https://github.com/wandb/wandb/pull/4259
- style(sdk): improve type annotations and VSCode config for public API by @speezepearson in https://github.com/wandb/wandb/pull/4252
- style(sdk): make type annotations more easily navigable in VSCode by @speezepearson in https://github.com/wandb/wandb/pull/4005
- style(artifacts): introduce str NewTypes and use them for various Artifact fields by @speezepearson in https://github.com/wandb/wandb/pull/4326
- style(artifacts): add type annotations to get better IDE hints for boto3 usage by @speezepearson in https://github.com/wandb/wandb/pull/4338

## New Contributors

- @epwalsh made their first contribution in https://github.com/wandb/wandb/pull/4256
- @mjvanderboon made their first contribution in https://github.com/wandb/wandb/pull/4309
- @jamie-rasmussen made their first contribution in https://github.com/wandb/wandb/pull/4271
- @nickpenaranda made their first contribution in https://github.com/wandb/wandb/pull/4304

**Full Changelog**: https://github.com/wandb/wandb/compare/v0.13.3...v0.13.4

## 0.13.3 (September 8, 2022)

#### :nail_care: Enhancement

- Adds `raytune` examples / tests by @raubitsj in https://github.com/wandb/wandb/pull/4053
- Refactors `pytest` unit tests to run against real `wandb server` by @kptkin in https://github.com/wandb/wandb/pull/4066
- Adds Launch `kubernetes` support of taints and tolerations by @KyleGoyette in https://github.com/wandb/wandb/pull/4086
- Adds Sweeps on Launch on Kubernetes by @hu-po in https://github.com/wandb/wandb/pull/4035
- Adds parallelism to functional testing by @raubitsj in https://github.com/wandb/wandb/pull/4096
- Upgrades `mypy` to version `0.971` by @dmitryduev in https://github.com/wandb/wandb/pull/3952
- Adds Mailbox async internal process communication by @raubitsj in https://github.com/wandb/wandb/pull/3568
- Implements searching launch job in sweep config by @hu-po in https://github.com/wandb/wandb/pull/4120
- Improves performance when sending large messages by @raubitsj in https://github.com/wandb/wandb/pull/4119
- Vendors the latest `nvidia-ml-py-11.515.48` by @dmitryduev in https://github.com/wandb/wandb/pull/4109
- Improves performance by increase recv size on service socket by @raubitsj in https://github.com/wandb/wandb/pull/4122
- Adds isort support with black profile by @kptkin in https://github.com/wandb/wandb/pull/4136
- Implements pushing test-results to CircleCI for nightly tests by @raubitsj in https://github.com/wandb/wandb/pull/4153
- Adds debug mode for `pytest` unit tests by @dmitryduev in https://github.com/wandb/wandb/pull/4145
- Adds support for arguments in Launch Jobs by @KyleGoyette in https://github.com/wandb/wandb/pull/4129
- Adds FetchRunQueueItemById query by @gtarpenning in https://github.com/wandb/wandb/pull/4106
- Adds telemetry for keras-cv by @manangoel99 in https://github.com/wandb/wandb/pull/4196
- Adds sentry session tracking by @raubitsj in https://github.com/wandb/wandb/pull/4157
- Adds the ability to log artifact while linking to registered model by @ibindlish in https://github.com/wandb/wandb/pull/4233

#### :broom: Cleanup

- Breaks gradient and parameters hooks by @kptkin in https://github.com/wandb/wandb/pull/3509
- Adds explicit error message for double uri/docker-image by @gtarpenning in https://github.com/wandb/wandb/pull/4069
- Tests that the wandb_init fixture args are in sync with wandb.init() by @dmitryduev in https://github.com/wandb/wandb/pull/4079
- Upgrades the GKE cluster used for nightly tests to `n1-standard-8` by @dmitryduev in https://github.com/wandb/wandb/pull/4065
- Moves service teardown to the end of tests by @kptkin in https://github.com/wandb/wandb/pull/4083
- Reduce the `pytest` job parallelism from 10 to 6 by @kptkin in https://github.com/wandb/wandb/pull/4085
- Removes service user doc by @kptkin in https://github.com/wandb/wandb/pull/4088
- Move `_timestamp` logic to the internal process by @kptkin in https://github.com/wandb/wandb/pull/4087
- Adds Launch `gitversion` error message by @gtarpenning in https://github.com/wandb/wandb/pull/4028
- Updates KFP machine VM image in CircleCI by @dmitryduev in https://github.com/wandb/wandb/pull/4094
- Upgrades sweeps to latest version by @hu-po in https://github.com/wandb/wandb/pull/4104
- Implements Sweep scheduler cleanup and better tests by @hu-po in https://github.com/wandb/wandb/pull/4100
- Adds a requirement for the sdk-team to approve API changes by @raubitsj in https://github.com/wandb/wandb/pull/4128
- Adds additional time for artifact commit by @raubitsj in https://github.com/wandb/wandb/pull/4133
- Implements tox configuration with dynamic resolution by @kptkin in https://github.com/wandb/wandb/pull/4138
- Removes `buildx` version pin for nightly builds by @dmitryduev in https://github.com/wandb/wandb/pull/4144
- Moves Launch run configs from entrypoint into params by @hu-po in https://github.com/wandb/wandb/pull/4164
- Removes Slack orb usage from Win job on CircleCI by @dmitryduev in https://github.com/wandb/wandb/pull/4171
- Adds heartbeat parsing for Launch run args using legacy agent by @hu-po in https://github.com/wandb/wandb/pull/4180
- Add better error handling when tearing down service by @kptkin in https://github.com/wandb/wandb/pull/4161
- Cleans up Launch job creation pipeline by @KyleGoyette in https://github.com/wandb/wandb/pull/4183
- Adds detail to error message when uploading an artifact with the wrong type by @speezepearson in https://github.com/wandb/wandb/pull/4184
- Adds optional timeout parameter to artifacts wait() by @estellazx in https://github.com/wandb/wandb/pull/4181
- Sanitizes numpy generics in keys by @raubitsj in https://github.com/wandb/wandb/pull/4146
- Removes reassignment of run function in public api by @martinabeleda in https://github.com/wandb/wandb/pull/4115
- Makes pulling sweeps optional when using public api to query for runs by @kptkin in https://github.com/wandb/wandb/pull/4186
- Updates ref docs for `wandb.init` to give more info on special characters by @scottire in https://github.com/wandb/wandb/pull/4191

#### :bug: Bug Fix

- Fixes Sweeps on Launch Jobs requirement by @hu-po in https://github.com/wandb/wandb/pull/3947
- Fixes Artifact metadata JSON-encoding to accept more types by @speezepearson in https://github.com/wandb/wandb/pull/4038
- Adjusts `root_dir` setting processing logic by @dmitryduev in https://github.com/wandb/wandb/pull/4049
- Prevents run.log() from mutating passed in arguments by @kptkin in https://github.com/wandb/wandb/pull/4058
- Fixes `05-batch5.py` test by @dmitryduev in https://github.com/wandb/wandb/pull/4074
- Allows users to control the `run_id` through the launch spec by @gtarpenning in https://github.com/wandb/wandb/pull/4070
- Fixes accidental overwrite in `config.yml` by @dmitryduev in https://github.com/wandb/wandb/pull/4081
- Ensures propagating overridden `base_url` when initializing public API by @dmitryduev in https://github.com/wandb/wandb/pull/4026
- Fixes Sweeps on Launch CLI launch config, relpath by @hu-po in https://github.com/wandb/wandb/pull/4073
- Fixes broken Launch apikey error message by @gtarpenning in https://github.com/wandb/wandb/pull/4071
- Marks flakey sweeps test xfail by @hu-po in https://github.com/wandb/wandb/pull/4095
- Fixes Launch `gitversion` error message by @gtarpenning in https://github.com/wandb/wandb/pull/4103
- Fixes `yea-wandb` dev release -> release by @raubitsj in https://github.com/wandb/wandb/pull/4098
- Cleans up outstanding issues after the client->wandb rename by @kptkin in https://github.com/wandb/wandb/pull/4105
- Fixes test precision recall by @kptkin in https://github.com/wandb/wandb/pull/4108
- Fixes functional sklearn test by @raubitsj in https://github.com/wandb/wandb/pull/4107
- Fixes hang caused by keyboard interrupt on windows by @kptkin in https://github.com/wandb/wandb/pull/4116
- Fixes default test container tag by @kptkin in https://github.com/wandb/wandb/pull/4137
- Fixes summary handling in conftest.py by @dmitryduev in https://github.com/wandb/wandb/pull/4140
- Fixes some small typos in cli output by @lukas in https://github.com/wandb/wandb/pull/4126
- Fixes issue triggered by colab update by using default file and catching exceptions by @raubitsj in https://github.com/wandb/wandb/pull/4156
- Fixes mailbox locking issue by @raubitsj in https://github.com/wandb/wandb/pull/4214
- Fixes variable inclusion in log string by @klieret in https://github.com/wandb/wandb/pull/4219
- Corrects `wandb.Artifacts.artifact.version` attribute by @ngrayluna in https://github.com/wandb/wandb/pull/4199
- Fixes piping of docker args by Launch Agent by @KyleGoyette in https://github.com/wandb/wandb/pull/4215
- Fixes RecursionError when printing public API User object without email fetched by @speezepearson in https://github.com/wandb/wandb/pull/4193
- Fixes deserialization of numeric column names by @tssweeney in https://github.com/wandb/wandb/pull/4241

## New Contributors

- @gtarpenning made their first contribution in https://github.com/wandb/wandb/pull/4069
- @estellazx made their first contribution in https://github.com/wandb/wandb/pull/4181
- @klieret made their first contribution in https://github.com/wandb/wandb/pull/4219
- @ngrayluna made their first contribution in https://github.com/wandb/wandb/pull/4199
- @martinabeleda made their first contribution in https://github.com/wandb/wandb/pull/4115
- @ibindlish made their first contribution in https://github.com/wandb/wandb/pull/4233
- @scottire made their first contribution in https://github.com/wandb/wandb/pull/4191

**Full Changelog**: https://github.com/wandb/wandb/compare/v0.13.2...v0.13.3

## 0.13.2 (August 22, 2022)

#### :bug: Bug Fix

- Fix issue triggered by colab update by using default file and catching exceptions by @raubitsj in https://github.com/wandb/wandb/pull/4156

**Full Changelog**: https://github.com/wandb/wandb/compare/v0.13.1...v0.13.2

## 0.13.1 (August 5, 2022)

#### :bug: Bug Fix

- Prevents run.log() from mutating passed in arguments by @kptkin in https://github.com/wandb/wandb/pull/4058

**Full Changelog**: https://github.com/wandb/wandb/compare/v0.13.0...v0.13.1

## 0.13.0 (August 4, 2022)

#### :nail_care: Enhancement

- Turns service on by default by @kptkin in https://github.com/wandb/wandb/pull/3895
- Adds support logic for handling server provided messages by @kptkin in https://github.com/wandb/wandb/pull/3706
- Allows runs to produce jobs on finish by @KyleGoyette in https://github.com/wandb/wandb/pull/3810
- Adds Job, QueuedRun and job handling in launch by @KyleGoyette in https://github.com/wandb/wandb/pull/3809
- Supports in launch agent of instance roles in ec2 and eks by @KyleGoyette in https://github.com/wandb/wandb/pull/3596
- Adds default behavior to the Keras Callback: always save model checkpoints as artifacts by @vwrj in https://github.com/wandb/wandb/pull/3909
- Sanitizes the artifact name in the KerasCallback for model artifact saving by @vwrj in https://github.com/wandb/wandb/pull/3927
- Improves console logging by moving emulator to the service process by @raubitsj in https://github.com/wandb/wandb/pull/3828
- Fixes data corruption issue when logging large sizes of data by @kptkin in https://github.com/wandb/wandb/pull/3920
- Adds the state to the Sweep repr in the Public API by @hu-po in https://github.com/wandb/wandb/pull/3948
- Adds an option to specify different root dir for git using settings or environment variables by @bcsherma in https://github.com/wandb/wandb/pull/3250
- Adds an option to pass `remote url` and `commit hash` as arguments to settings or as environment variables by @kptkin in https://github.com/wandb/wandb/pull/3934
- Improves time resolution for tracked metrics and for system metrics by @raubitsj in https://github.com/wandb/wandb/pull/3918
- Defaults to project name from the sweep config when project is not specified in the `wandb.sweep()` call by @hu-po in https://github.com/wandb/wandb/pull/3919
- Adds support to use namespace set user by the the launch agent by @KyleGoyette in https://github.com/wandb/wandb/pull/3950
- Adds telemetry to track when a run might be overwritten by @raubitsj in https://github.com/wandb/wandb/pull/3998
- Adds a tool to export `wandb`'s history into `sqlite` by @raubitsj in https://github.com/wandb/wandb/pull/3999
- Replaces some `Mapping[str, ...]` types with `NamedTuples` by @speezepearson in https://github.com/wandb/wandb/pull/3996
- Adds import hook for run telemetry by @kptkin in https://github.com/wandb/wandb/pull/3988
- Implements profiling support for IPUs by @cameron-martin in https://github.com/wandb/wandb/pull/3897

#### :bug: Bug Fix

- Fixes sweep agent with service by @raubitsj in https://github.com/wandb/wandb/pull/3899
- Fixes an empty type equals invalid type and how artifact dictionaries are handled by @KyleGoyette in https://github.com/wandb/wandb/pull/3904
- Fixes `wandb.Config` object to support default values when getting an attribute by @farizrahman4u in https://github.com/wandb/wandb/pull/3820
- Removes default config from jobs by @KyleGoyette in https://github.com/wandb/wandb/pull/3973
- Fixes an issue where patch is `None` by @KyleGoyette in https://github.com/wandb/wandb/pull/4003
- Fixes requirements.txt parsing in nightly SDK installation checks by @dmitryduev in https://github.com/wandb/wandb/pull/4012
- Fixes 409 Conflict handling when GraphQL requests timeout by @raubitsj in https://github.com/wandb/wandb/pull/4000
- Fixes service teardown handling if user process has been terminated by @raubitsj in https://github.com/wandb/wandb/pull/4024
- Adds `storage_path` and fixed `artifact.files` by @vanpelt in https://github.com/wandb/wandb/pull/3969
- Fixes performance issue syncing runs with a large number of media files by @vanpelt in https://github.com/wandb/wandb/pull/3941

#### :broom: Cleanup

- Adds an escape hatch logic to disable service by @kptkin in https://github.com/wandb/wandb/pull/3829
- Annotates `wandb/docker` and reverts change in the docker fixture by @dmitryduev in https://github.com/wandb/wandb/pull/3871
- Fixes GFLOPS to GFLOPs in the Keras `WandbCallback` by @ayulockin in https://github.com/wandb/wandb/pull/3913
- Adds type-annotate for `file_stream.py` by @dmitryduev in https://github.com/wandb/wandb/pull/3907
- Renames repository from `client` to `wandb` by @dmitryduev in https://github.com/wandb/wandb/pull/3977
- Updates documentation: adding `--report_to wandb` for HuggingFace Trainer by @ayulockin in https://github.com/wandb/wandb/pull/3959
- Makes aliases optional in link_artifact by @vwrj in https://github.com/wandb/wandb/pull/3986
- Renames `wandb local` to `wandb server` by @jsbroks in https://github.com/wandb/wandb/pull/3793
- Updates README badges by @raubitsj in https://github.com/wandb/wandb/pull/4023

## New Contributors

- @bcsherma made their first contribution in https://github.com/wandb/wandb/pull/3250
- @cameron-martin made their first contribution in https://github.com/wandb/wandb/pull/3897

**Full Changelog**: https://github.com/wandb/wandb/compare/v0.12.21...v0.13.0

## 0.12.21 (July 5, 2022)

#### :nail_care: Enhancement

- Fixes config not showing up until the run finish by @KyleGoyette in https://github.com/wandb/wandb/pull/3734
- Adds new types to the TypeRegistry to handling artifact objects in jobs and run configs by @KyleGoyette in https://github.com/wandb/wandb/pull/3806
- Adds new query to the the internal api getting the state of the run by @hu-po in https://github.com/wandb/wandb/pull/3799
- Replaces unsafe yaml loaders with yaml.safe_load by @zythosec in https://github.com/wandb/wandb/pull/3753
- Improves testing tooling by allowing to specify shards in manual testing by @dmitryduev in https://github.com/wandb/wandb/pull/3826
- Fixes ROC and PR curves in the sklearn integration by stratifying sampling by @tylerganter in https://github.com/wandb/wandb/pull/3757
- Fixes input box in notebooks exceeding cell space by @dmitryduev in https://github.com/wandb/wandb/pull/3849
- Allows string to be passed as alias to link_model by @tssweeney in https://github.com/wandb/wandb/pull/3834
- Adds Support for FLOPS Calculation in `keras`'s `WandbCallback` by @dmitryduev in https://github.com/wandb/wandb/pull/3869
- Extends python report editing by @andrewtruong in https://github.com/wandb/wandb/pull/3732

#### :bug: Bug Fix

- Fixes stats logger so it can find all the correct GPUs in child processes by @raubitsj in https://github.com/wandb/wandb/pull/3727
- Fixes regression in s3 reference upload for folders by @jlzhao27 in https://github.com/wandb/wandb/pull/3825
- Fixes artifact commit logic to handle collision in the backend by @speezepearson in https://github.com/wandb/wandb/pull/3843
- Checks for `None` response in the retry logic (safety check) by @raubitsj in https://github.com/wandb/wandb/pull/3863
- Adds sweeps on top of launch (currently in MVP) by @hu-po in https://github.com/wandb/wandb/pull/3669
- Renames functional tests dir and files by @raubitsj in https://github.com/wandb/wandb/pull/3879

#### :broom: Cleanup

- Fixes conditions order of `_to_dict` helper by @dmitryduev in https://github.com/wandb/wandb/pull/3772
- Fixes changelog broken link to PR 3709 by @janosh in https://github.com/wandb/wandb/pull/3786
- Fixes public api query (QueuedJob Api ) by @KyleGoyette in https://github.com/wandb/wandb/pull/3798
- Renames local runners to local-container and local-process by @hu-po in https://github.com/wandb/wandb/pull/3800
- Adds type annotations to files in the wandb/filesync directory by @speezepearson in https://github.com/wandb/wandb/pull/3774
- Re-organizes all the testing directories to have common root dir by @dmitryduev in https://github.com/wandb/wandb/pull/3740
- Fixes testing configuration and add bigger machine on `CircleCi` by @dmitryduev in https://github.com/wandb/wandb/pull/3836
- Fixes typo in the `wandb-service-user` readme file by @Co1lin in https://github.com/wandb/wandb/pull/3847
- Fixes broken artifact test for regression by @dmitryduev in https://github.com/wandb/wandb/pull/3857
- Removes unused files (relating to `py27`) and empty `submodules` declaration by @dmitryduev in https://github.com/wandb/wandb/pull/3850
- Adds extra for model reg dependency on cloudpickle by @tssweeney in https://github.com/wandb/wandb/pull/3866
- Replaces deprecated threading aliases by @hugovk in https://github.com/wandb/wandb/pull/3794
- Updates the `sdk` readme to the renamed (local -> server) commands by @sephmard in https://github.com/wandb/wandb/pull/3771

## New Contributors

- @janosh made their first contribution in https://github.com/wandb/wandb/pull/3786
- @Co1lin made their first contribution in https://github.com/wandb/wandb/pull/3847
- @tylerganter made their first contribution in https://github.com/wandb/wandb/pull/3757

**Full Changelog**: https://github.com/wandb/wandb/compare/v0.12.20...v0.12.21

## 0.12.20 (June 29, 2022)

#### :bug: Bug Fix

- Retry `commit_artifact` on conflict-error by @speezepearson in https://github.com/wandb/wandb/pull/3843

**Full Changelog**: https://github.com/wandb/wandb/compare/v0.12.19...v0.12.20

## 0.12.19 (June 22, 2022)

#### :bug: Bug Fix

- Fix regression in s3 reference upload for folders by @jlzhao27 in https://github.com/wandb/wandb/pull/3825

**Full Changelog**: https://github.com/wandb/wandb/compare/v0.12.18...v0.12.19

## 0.12.18 (June 9, 2022)

#### :nail_care: Enhancement

- Launch: BareRunner based on LocalRunner by @hu-po in https://github.com/wandb/wandb/pull/3577
- Add ability to specify api key to public api by @dannygoldstein in https://github.com/wandb/wandb/pull/3657
- Add support in artifacts for files with unicode on windows by @kptkin in https://github.com/wandb/wandb/pull/3650
- Added telemetry for new packages by @manangoel99 in https://github.com/wandb/wandb/pull/3713
- Improve API key management by @vanpelt in https://github.com/wandb/wandb/pull/3718
- Add information about `wandb server` during login by @raubitsj in https://github.com/wandb/wandb/pull/3754

#### :bug: Bug Fix

- fix(weave): Natively support timestamps in Python Table Types by @dannygoldstein in https://github.com/wandb/wandb/pull/3606
- Add support for magic with service by @kptkin in https://github.com/wandb/wandb/pull/3623
- Add unit tests for DirWatcher and supporting classes by @speezepearson in https://github.com/wandb/wandb/pull/3589
- Improve `DirWatcher.update_policy` O(1) instead of O(num files uploaded) by @speezepearson in https://github.com/wandb/wandb/pull/3613
- Add argument to control what to log in SB3 callback by @astariul in https://github.com/wandb/wandb/pull/3643
- Improve parameter naming in sb3 integration by @dmitryduev in https://github.com/wandb/wandb/pull/3647
- Adjust the requirements for the dev environment setup on an M1 Mac by @dmitryduev in https://github.com/wandb/wandb/pull/3627
- Launch: Fix NVIDIA base image Linux keys by @KyleGoyette in https://github.com/wandb/wandb/pull/3637
- Fix launch run queue handling from config file by @KyleGoyette in https://github.com/wandb/wandb/pull/3636
- Fix issue where tfevents were not always consumed by @minyoung in https://github.com/wandb/wandb/pull/3673
- [Snyk] Fix for 8 vulnerabilities by @snyk-bot in https://github.com/wandb/wandb/pull/3695
- Fix s3 storage handler to upload folders when key names collide by @jlzhao27 in https://github.com/wandb/wandb/pull/3699
- Correctly load timestamps from tables in artifacts by @dannygoldstein in https://github.com/wandb/wandb/pull/3691
- Require `protobuf<4` by @dmitryduev in https://github.com/wandb/wandb/pull/3709
- Make Containers created through launch re-runnable as container jobs by @KyleGoyette in https://github.com/wandb/wandb/pull/3642
- Fix tensorboard integration skipping steps at finish() by @KyleGoyette in https://github.com/wandb/wandb/pull/3626
- Rename `wandb local` to `wandb server` by @jsbroks in https://github.com/wandb/wandb/pull/3716
- Fix busted docker inspect command by @vanpelt in https://github.com/wandb/wandb/pull/3742
- Add dedicated sentry wandb by @dmitryduev in https://github.com/wandb/wandb/pull/3724
- Image Type should gracefully handle older type params by @tssweeney in https://github.com/wandb/wandb/pull/3731

#### :broom: Cleanup

- Inline FileEventHandler.synced into the only method where it's used by @speezepearson in https://github.com/wandb/wandb/pull/3594
- Use passed size argument to make `PolicyLive.min_wait_for_size` a classmethod by @speezepearson in https://github.com/wandb/wandb/pull/3593
- Make FileEventHandler an ABC, remove some "default" method impls which were only used once by @speezepearson in https://github.com/wandb/wandb/pull/3595
- Remove unused field from DirWatcher by @speezepearson in https://github.com/wandb/wandb/pull/3592
- Make sweeps an extra instead of vendoring by @dmitryduev in https://github.com/wandb/wandb/pull/3628
- Add nightly CI testing by @dmitryduev in https://github.com/wandb/wandb/pull/3580
- Improve keras and data type Reference Docs by @ramit-wandb in https://github.com/wandb/wandb/pull/3676
- Update `pytorch` version requirements in dev environments by @dmitryduev in https://github.com/wandb/wandb/pull/3683
- Clean up CircleCI config by @dmitryduev in https://github.com/wandb/wandb/pull/3722
- Add `py310` testing in CI by @dmitryduev in https://github.com/wandb/wandb/pull/3730
- Ditch `dateutil` from the requirements by @dmitryduev in https://github.com/wandb/wandb/pull/3738
- Add deprecated string to `Table.add_row` by @nate-wandb in https://github.com/wandb/wandb/pull/3739

## New Contributors

- @sephmard made their first contribution in https://github.com/wandb/wandb/pull/3610
- @astariul made their first contribution in https://github.com/wandb/wandb/pull/3643
- @manangoel99 made their first contribution in https://github.com/wandb/wandb/pull/3713
- @nate-wandb made their first contribution in https://github.com/wandb/wandb/pull/3739

**Full Changelog**: https://github.com/wandb/wandb/compare/v0.12.17...v0.12.18

## 0.12.17 (May 26, 2022)

#### :bug: Bug Fix

- Update requirements to fix incompatibility with protobuf >= 4 by @dmitryduev in https://github.com/wandb/wandb/pull/3709

**Full Changelog**: https://github.com/wandb/wandb/compare/v0.12.16...v0.12.17

## 0.12.16 (May 3, 2022)

#### :nail_care: Enhancement

- Improve W&B footer by aligning summary/history in notebook env by @kptkin in https://github.com/wandb/wandb/pull/3479
- Enable experimental history step logging in artifacts by @raubitsj in https://github.com/wandb/wandb/pull/3502
- Add `args_no_boolean_flags` macro to sweep configuration by @hu-po in https://github.com/wandb/wandb/pull/3489
- Add logging support for `jax.bfloat.bfloat16` by @dmitryduev in https://github.com/wandb/wandb/pull/3528
- Raise exception when Table size exceeds limit by @dannygoldstein in https://github.com/wandb/wandb/pull/3511
- Add kaniko k8s builder for wandb launch by @KyleGoyette in https://github.com/wandb/wandb/pull/3492
- Add wandb.init() timeout setting by @kptkin in https://github.com/wandb/wandb/pull/3579
- Do not assume executable for given entrypoints with wandb launch by @KyleGoyette in https://github.com/wandb/wandb/pull/3461
- Jupyter environments no longer collect command arguments by @KyleGoyette in https://github.com/wandb/wandb/pull/3456
- Add support for TensorFlow/Keras SavedModel format by @ayulockin in https://github.com/wandb/wandb/pull/3276

#### :bug: Bug Fix

- Support version IDs in artifact refs, fix s3/gcs references in Windows by @annirudh in https://github.com/wandb/wandb/pull/3529
- Fix support for multiple finish for single run using wandb-service by @kptkin in https://github.com/wandb/wandb/pull/3560
- Fix duplicate backtrace when using wandb-service by @kptkin in https://github.com/wandb/wandb/pull/3575
- Fix wrong entity displayed in login message by @kptkin in https://github.com/wandb/wandb/pull/3490
- Fix hang when `wandb.init` is interrupted mid setup using wandb-service by @kptkin in https://github.com/wandb/wandb/pull/3569
- Fix handling keyboard interrupt to avoid hangs with wandb-service enabled by @kptkin in https://github.com/wandb/wandb/pull/3566
- Fix console logging with very long print out when using wandb-service by @kptkin in https://github.com/wandb/wandb/pull/3574
- Fix broken artifact string in launch init config by @KyleGoyette in https://github.com/wandb/wandb/pull/3582

#### :broom: Cleanup

- Fix typo in wandb.log() docstring by @RobRomijnders in https://github.com/wandb/wandb/pull/3520
- Cleanup custom chart code and add type annotations to plot functions by @kptkin in https://github.com/wandb/wandb/pull/3407
- Improve `wandb.init(settings=)` to handle `Settings` object similarly to `dict` parameter by @dmitryduev in https://github.com/wandb/wandb/pull/3510
- Add documentation note about api.viewer in api.user() and api.users() by @ramit-wandb in https://github.com/wandb/wandb/pull/3552
- Be explicit about us being py3+ only in setup.py by @dmitryduev in https://github.com/wandb/wandb/pull/3549
- Add type annotations to DirWatcher by @speezepearson in https://github.com/wandb/wandb/pull/3557
- Improve wandb.log() docstring to use the correct argument name by @idaho777 in https://github.com/wandb/wandb/pull/3585

## New Contributors

- @RobRomijnders made their first contribution in https://github.com/wandb/wandb/pull/3520
- @ramit-wandb made their first contribution in https://github.com/wandb/wandb/pull/3552
- @idaho777 made their first contribution in https://github.com/wandb/wandb/pull/3585

**Full Changelog**: https://github.com/wandb/wandb/compare/v0.12.15...v0.12.16

## 0.12.15 (April 21, 2022)

#### :nail_care: Enhancement

- Optimize wandb.Image logging when linked to an artifact by @tssweeney in https://github.com/wandb/wandb/pull/3418

**Full Changelog**: https://github.com/wandb/wandb/compare/v0.12.14...v0.12.15

## 0.12.14 (April 8, 2022)

#### :bug: Bug Fix

- Fix regression: disable saving history step in artifacts by @vwrj in https://github.com/wandb/wandb/pull/3495

**Full Changelog**: https://github.com/wandb/wandb/compare/v0.12.13...v0.12.14

## 0.12.13 (April 7, 2022)

#### :bug: Bug Fix

- Revert strictened api_key validation by @dmitryduev in https://github.com/wandb/wandb/pull/3485

**Full Changelog**: https://github.com/wandb/wandb/compare/v0.12.12...v0.12.13

## 0.12.12 (April 5, 2022)

#### :nail_care: Enhancement

- Allow run objects to be passed to other processes when using wandb-service by @kptkin in https://github.com/wandb/wandb/pull/3308
- Add create user to public api by @vanpelt in https://github.com/wandb/wandb/pull/3438
- Support logging from multiple processes with wandb-service by @kptkin in https://github.com/wandb/wandb/pull/3285
- Add gpus flag for local launch runner with cuda by @KyleGoyette in https://github.com/wandb/wandb/pull/3417
- Improve Launch deployable agent by @KyleGoyette in https://github.com/wandb/wandb/pull/3388
- Add Launch kubernetes integration by @KyleGoyette in https://github.com/wandb/wandb/pull/3393
- KFP: Add wandb visualization helper by @andrewtruong in https://github.com/wandb/wandb/pull/3439
- KFP: Link back to Kubeflow UI by @andrewtruong in https://github.com/wandb/wandb/pull/3427
- Add boolean flag arg macro by @hugo.ponte in https://github.com/wandb/wandb/pull/3489

#### :bug: Bug Fix

- Improve host / WANDB_BASE_URL validation by @dmitryduev in https://github.com/wandb/wandb/pull/3314
- Fix/insecure tempfile by @dmitryduev in https://github.com/wandb/wandb/pull/3360
- Fix excess warning span if requested WANDB_DIR/root_dir is not writable by @dmitryduev in https://github.com/wandb/wandb/pull/3304
- Fix line_series to plot array of strings by @kptkin in https://github.com/wandb/wandb/pull/3385
- Properly handle command line args with service by @kptkin in https://github.com/wandb/wandb/pull/3371
- Improve api_key validation by @dmitryduev in https://github.com/wandb/wandb/pull/3384
- Fix multiple performance issues caused by not using defaultdict by @dmitryduev in https://github.com/wandb/wandb/pull/3406
- Enable inf max jobs on launch agent by @stephchen in https://github.com/wandb/wandb/pull/3412
- fix colab command to work with launch by @stephchen in https://github.com/wandb/wandb/pull/3422
- fix typo in Config docstring by @hu-po in https://github.com/wandb/wandb/pull/3416
- Make code saving not a policy, keep previous custom logic by @dmitryduev in https://github.com/wandb/wandb/pull/3395
- Fix logging sequence images with service by @kptkin in https://github.com/wandb/wandb/pull/3339
- Add username to debug-cli log file to prevent conflicts of multiple users by @zythosec in https://github.com/wandb/wandb/pull/3301
- Fix python sweep agent for users of wandb service / pytorch-lightning by @raubitsj in https://github.com/wandb/wandb/pull/3465
- Remove unnecessary launch reqs checks by @KyleGoyette in https://github.com/wandb/wandb/pull/3457
- Workaround for MoviePy's Unclosed Writer by @tssweeney in https://github.com/wandb/wandb/pull/3471
- Improve handling of Run objects when service is not enabled by @kptkin in https://github.com/wandb/wandb/pull/3362

## New Contributors

- @hu-po made their first contribution in https://github.com/wandb/wandb/pull/3416
- @zythosec made their first contribution in https://github.com/wandb/wandb/pull/3301

**Full Changelog**: https://github.com/wandb/wandb/compare/v0.12.11...v0.12.12

## 0.12.11 (March 1, 2022)

#### :nail_care: Enhancement

- Add captions to Molecules by @dmitryduev in https://github.com/wandb/wandb/pull/3173
- Add CatBoost Integration by @ayulockin in https://github.com/wandb/wandb/pull/2975
- Launch: AWS Sagemaker integration by @KyleGoyette in https://github.com/wandb/wandb/pull/3007
- Launch: Remove repo2docker and add gpu support by @stephchen in https://github.com/wandb/wandb/pull/3161
- Adds Timestamp inference from Python for Weave by @tssweeney in https://github.com/wandb/wandb/pull/3212
- Launch GCP vertex integration by @stephchen in https://github.com/wandb/wandb/pull/3040
- Use Artifacts when put into run config. Accept a string to represent an artifact in the run config by @KyleGoyette in https://github.com/wandb/wandb/pull/3203
- Improve xgboost `wandb_callback` (#2929) by @ayulockin in https://github.com/wandb/wandb/pull/3025
- Add initial kubeflow pipeline support by @andrewtruong in https://github.com/wandb/wandb/pull/3206

#### :bug: Bug Fix

- Fix logging of images with special characters in the key by @speezepearson in https://github.com/wandb/wandb/pull/3187
- Fix azure blob upload retry logic by @vanpelt in https://github.com/wandb/wandb/pull/3218
- Fix program field for scripts run as a python module by @dmitryduev in https://github.com/wandb/wandb/pull/3228
- Fix issue where `sync_tensorboard` could die on large histograms by @KyleGoyette in https://github.com/wandb/wandb/pull/3019
- Fix wandb service performance issue during run shutdown by @raubitsj in https://github.com/wandb/wandb/pull/3262
- Fix vendoring of gql and graphql by @raubitsj in https://github.com/wandb/wandb/pull/3266
- Flush log data without finish with service by @kptkin in https://github.com/wandb/wandb/pull/3137
- Fix wandb service hang when the service crashes by @raubitsj in https://github.com/wandb/wandb/pull/3280
- Fix issue logging images with "/" on Windows by @KyleGoyette in https://github.com/wandb/wandb/pull/3146
- Add image filenames to images/separated media by @KyleGoyette in https://github.com/wandb/wandb/pull/3041
- Add setproctitle to requirements.txt by @raubitsj in https://github.com/wandb/wandb/pull/3289
- Fix issue where sagemaker run ids break run queues by @KyleGoyette in https://github.com/wandb/wandb/pull/3290
- Fix encoding exception when using %%capture magic by @raubitsj in https://github.com/wandb/wandb/pull/3310

## New Contributors

- @speezepearson made their first contribution in https://github.com/wandb/wandb/pull/3188

**Full Changelog**: https://github.com/wandb/wandb/compare/v0.12.10...v0.12.11

## 0.12.10 (February 1, 2022)

#### :nail_care: Enhancement

- Improve validation when creating Tables with invalid columns from dataframes by @tssweeney in https://github.com/wandb/wandb/pull/3113
- Enable digest deduplication for `use_artifact()` calls by @annirudh in https://github.com/wandb/wandb/pull/3109
- Initial prototype of azure blob upload support by @vanpelt in https://github.com/wandb/wandb/pull/3089

#### :bug: Bug Fix

- Fix wandb launch using python dev versions by @stephchen in https://github.com/wandb/wandb/pull/3036
- Fix loading table saved with mixed types by @vwrj in https://github.com/wandb/wandb/pull/3120
- Fix ResourceWarning when calling wandb.log by @vwrj in https://github.com/wandb/wandb/pull/3130
- Fix missing cursor in ProjectArtifactCollections by @KyleGoyette in https://github.com/wandb/wandb/pull/3108
- Fix windows table logging classes issue by @vwrj in https://github.com/wandb/wandb/pull/3145
- Gracefully handle string labels in wandb.sklearn.plot.classifier.calibration_curve by @acrellin in https://github.com/wandb/wandb/pull/3159
- Do not display login warning when calling wandb.sweep() by @acrellin in https://github.com/wandb/wandb/pull/3162

#### :broom: Cleanup

- Drop python2 backport deps (enum34, subprocess32, configparser) by @jbylund in https://github.com/wandb/wandb/pull/3004
- Settings refactor by @dmitryduev in https://github.com/wandb/wandb/pull/3083

## New Contributors

- @jbylund made their first contribution in https://github.com/wandb/wandb/pull/3004
- @acrellin made their first contribution in https://github.com/wandb/wandb/pull/3159

**Full Changelog**: https://github.com/wandb/wandb/compare/v0.12.9...v0.12.10

## 0.12.9 (December 16, 2021)

#### :bug: Bug Fix

- Fix regression in `upload_file()` exception handler by @raubitsj in https://github.com/wandb/wandb/pull/3059

**Full Changelog**: https://github.com/wandb/wandb/compare/v0.12.8...v0.12.9

## 0.12.8 (December 16, 2021)

#### :nail_care: Enhancement

- Update contributing guide and dev env setup tool by @dmitryduev in https://github.com/wandb/wandb/pull/2968
- Improve `wandb_callback` for LightGBM (#2945) by @ayulockin in https://github.com/wandb/wandb/pull/3024

#### :bug: Bug Fix

- Reduce GPU memory usage when generating histogram of model weights by @TOsborn in https://github.com/wandb/wandb/pull/2927
- Support mixed classes in bounding box and image mask annotation layers by @tssweeney in https://github.com/wandb/wandb/pull/2914
- Add max-jobs and launch async args by @stephchen in https://github.com/wandb/wandb/pull/2925
- Support lists of Summary objects encoded as strings to wandb.tensorboard.log by @dmitryduev in https://github.com/wandb/wandb/pull/2934
- Fix handling of 0 dim np arrays by @rpitonak in https://github.com/wandb/wandb/pull/2954
- Fix handling of empty default config file by @vwrj in https://github.com/wandb/wandb/pull/2957
- Add service backend using sockets (support fork) by @raubitsj in https://github.com/wandb/wandb/pull/2892
- Send git port along with url when sending git repo by @KyleGoyette in https://github.com/wandb/wandb/pull/2959
- Add support raw ip addresses for launch by @KyleGoyette in https://github.com/wandb/wandb/pull/2950
- Tables no longer serialize and hide 1d NDArrays by @tssweeney in https://github.com/wandb/wandb/pull/2976
- Fix artifact file uploads to S3 stores by @annirudh in https://github.com/wandb/wandb/pull/2999
- Send uploaded file list on file stream heartbeats by @annirudh in https://github.com/wandb/wandb/pull/2978
- Add support for keras experimental layers by @KyleGoyette in https://github.com/wandb/wandb/pull/2776
- Fix `from wandb import magic` to not require tensorflow by @raubitsj in https://github.com/wandb/wandb/pull/3021
- Fix launch permission error by @KyleGoyette in https://github.com/wandb/wandb/pull/3038

**Full Changelog**: https://github.com/wandb/wandb/compare/v0.12.7...v0.12.8

## 0.12.7 (November 18, 2021)

#### :bug: Bug Fix

- Fix issue where console log streaming was causing excessive network traffic by @vwrj in https://github.com/wandb/wandb/pull/2786
- Metaflow: Make optional dependencies actually optional by @andrewtruong in https://github.com/wandb/wandb/pull/2842
- Fix docstrings for wandb.watch and ValidationDataLogger by @charlesfrye in https://github.com/wandb/wandb/pull/2849
- Prevent launch agent from sending runs to a different project or entity by @KyleGoyette in https://github.com/wandb/wandb/pull/2872
- Fix logging pr_curves through tensorboard by @KyleGoyette in https://github.com/wandb/wandb/pull/2876
- Prevent TPU monitoring from reporting invalid metrics when not available by @kptkin in https://github.com/wandb/wandb/pull/2753
- Make import order dependencies for WandbCallback more robust by @kptkin in https://github.com/wandb/wandb/pull/2807
- Fix a bug in feature importance plotting to handle matrices of different shapes by @dannygoldstein in https://github.com/wandb/wandb/pull/2811
- Fix base url handling to allow trailing / by @kptkin in https://github.com/wandb/wandb/pull/2910
- Prevent wandb.agent() from sending too many heartbeats impacting rate limits by @dannygoldstein in https://github.com/wandb/wandb/pull/2923
- Redact sensitive information from debug logs by @raubitsj in https://github.com/wandb/wandb/pull/2931

#### :nail_care: Enhancement

- Add wandb.Molecule support for rdkit supported formats by @dmitryduev in https://github.com/wandb/wandb/pull/2902
- Add module-level docstrings for reference doc modules. by @charlesfrye in https://github.com/wandb/wandb/pull/2847
- Store launch metadata in file by @KyleGoyette in https://github.com/wandb/wandb/pull/2582
- Add Project.sweeps() public API call to view all sweeps in a project by @stephchen in https://github.com/wandb/wandb/pull/2729
- Ensures API key prompt remains captive when user enters nothing by @dannygoldstein in https://github.com/wandb/wandb/pull/2721
- Refactors wandb.sklearn into submodules by @charlesfrye in https://github.com/wandb/wandb/pull/2869
- Support code artifacts in wandb launch by @KyleGoyette in https://github.com/wandb/wandb/pull/2860
- Improve launch agent (async, stop, heartbeat updates) by @stephchen in https://github.com/wandb/wandb/pull/2871
- Improve usage and error messages for anonymous mode by @kimjyhello in https://github.com/wandb/wandb/pull/2823
- Add example on how to find runs with wandb.Api().runs(...) matching a regex by @dmitryduev in https://github.com/wandb/wandb/pull/2926

**Full Changelog**: https://github.com/wandb/wandb/compare/v0.12.6...v0.12.7

## 0.12.6 (October 27, 2021)

#### :bug: Bug Fix

- Fix sklearn `plot_calibration_curve()` issue breaking the provided model by @vwrj in https://github.com/wandb/wandb/pull/2791
- Fix CondaEnvExportError by redirecting stderr by @charlesfrye in https://github.com/wandb/wandb/pull/2814
- Fix `use_artifact()` when specifying an artifact from a different project by @KyleGoyette in https://github.com/wandb/wandb/pull/2832

#### :nail_care: Enhancement

- Add metric names to pr curve charts in tensorboard by @vanpelt in https://github.com/wandb/wandb/pull/2822

**Full Changelog**: https://github.com/wandb/wandb/compare/v0.12.5...v0.12.6

## 0.12.5 (October 19, 2021)

#### :bug: Bug Fix

- Report errors for invalid characters in logged media keys on windows
- Handle errors when probing for TPUs in unsupported environments
- Fixed bug where `%%wandb` followed by wandb.init() does not display run links
- Fixed api.runs() to correctly return all runs for the current entity/project

#### :nail_care: Enhancement

- Add `wandb.require(experiment="service")` to improve multiprocessing support
- Add support for swappable artifacts in launch context
- Add `wandb.login(timeout=)` support for jupyter environments
- Add ability to disable git ref saving with `WANDB_DISABLE_GIT`
- Support newer versions of pytest-mock and PyYAML
- Add ability to delete artifacts with aliases: `artifact.delete(delete_aliases=True)`
- Add `unwatch()` method to the Run object

## 0.12.4 (October 5, 2021)

#### :bug: Bug Fix

- Fix regression introduced in 0.12.2 causing network access when `WANDB_MODE=offline`

## 0.12.3 (September 30, 2021)

#### :bug: Bug Fix

- Fixes the grid search stopping condition in the local controller

#### :nail_care: Enhancement

- New jupyter magic for displaying runs, sweeps, and projects `%wandb path/to/run -h 1024`
- We no longer display run iframe by default in jupyter, add `%%wandb` to a cell to display a run
- Makes api key prompting retry indefinitely on malformed input
- Invite users to teams via the api `api.team("team_name").invite("username_or_email")`
- Remove users from a team via the api `api.team("team_name").members[0].delete()`
- Create service accounts via the api `api.team("team_name").create_service_account("Description")`
- Manage api keys via the api `api.user("username_or_email").generate_api_key()`
- Add pytorch profiling trace support with `wandb.profiler.torch_trace_handler()`

## 0.12.2 (September 15, 2021)

#### :bug: Bug Fix

- Fix tensorboard_sync to handle ephemeral Sagemaker tfevents files
- Fix Reports query from the public api (broken pagination and report path)
- Fix `wandb.login()` when relogin is specified (only force login once)

#### :nail_care: Enhancement

- Clean up footer output of summary and history metrics
- Clean up error message from `wandb sweep --update`
- Add warning for `wandb local` users to update their docker
- Add optional argument log_learning_curve to wandb.sklearn.plot_classifier()
- Restore frozen pip package versions when using `wandb launch`
- Add support for jupyter notebooks in launch
- Add `wandb.login()` timeout option

## 0.12.1 (August 26, 2021)

#### :bug: Bug Fix

- Fix tensorflow/keras 2.6 not logging validation examples
- Fix metrics logged through tensorboard not supporting time on x-axis
- Fix `WANDB_IGNORE_GLOBS` environment variable handling
- Fix handling when sys.stdout is configured to a custom logger
- Fix sklearn feature importance plots not matching feature names properly
- Fix an issue where colab urls were not being captured
- Save program commandline if run executable was outside cwd

#### :nail_care: Enhancement

- Add Prodigy integration to upload annotated datasets to W&B Tables
- Add initial Metaflow support
- Add experimental wandb launch support
- Add warnings that public API requests are timing out and allow override
- Improve error handling in local controller sweeps engine

## 0.12.0 (August 10, 2021)

#### :hourglass: No Longer Supported

- Remove Python 3.5 support

#### :bug: Bug Fix

- Fix issue that could cause artifact uploads to fail if artifact files are being modified
- Fix issue where `wandb.restore()` wouldn't work with runs from a sweep

#### :nail_care: Enhancement

- Improve run execution time calculation

## 0.11.2 (August 2, 2021)

#### :bug: Bug Fix

- Restore vendored graphql-core library because of network regression

## 0.11.1 (July 29, 2021)

#### :hourglass: Deprecated

- Python 3.5 will not be supported as of `wandb==0.12.0`

#### :bug: Bug Fix

- Reduce Memory Footprint of Images In Tables
- Added a dependency on graphql-core>=2.3.0
- Removed urllib3 pin to avoid conflicts, if you see urllib3 related errors run `pip install --upgrade urllib3`
- Improved Public API HTTP error messages
- Set run.dir to the generated directory name in disabled mode

#### :nail_care: Enhancement

- Adds support for native Jax array logging
- Tables now support Molecule data type
- Improve Stable-Baselines3 API by auto log model's name and always upload models at the end of training
- Implements the sweep local controller using wandb/sweeps

## 0.11.0 (July 15, 2021)

#### :hourglass: No Longer Supported

- Remove Python 2.7 support

#### :bug: Bug Fix

- Fix issue where `wandb.watch()` broke model saving in pytorch
- Fix issue where uniform sweep parameters were parsed as int_uniform
- Fix issue where file_stream thread was killed on 4xx errors

#### :nail_care: Enhancement

- Improve performance of artifact logging by making it non-blocking
- Add wandb integration for Stable-Baselines3
- Improve keras callback validation logging inference logic
- Expose sweep state via the public API
- Improve performance of sweep run fetches via the API

## 0.10.33 (June 28, 2021)

#### :bug: Bug Fix

- Fix issue where wandb restore 404ed if the run did not have a diff.patch file
- Fix issue where wandb.log raised an Exception after trying to log a pandas dataframe
- Fix issue where runs could be marked finished before files were finished uploading

#### :nail_care: Enhancement

- Disable reloading of run metadata (such as command) in resumed runs
- Allow logging of pandas dataframes by automatically converting them to W&B tables
- Fix up `log_code()` exclude fn to handle .wandb dir
- Improve handling of PyTorch model topology
- Increase config debounce interval to 30s to reduce load on WB/backend
- Improve reliability of CLI in generating sweeps with names, programs, and settings

## 0.10.32 (June 10, 2021)

#### :bug: Bug Fix

- Make `log_artifact()` more resilient to network errors
- Removed Duplicate Artifact Dependencies
- Workaround urlib3 issue on windows
- Fix regression where ipython was hanging
- Allow logging of numpy high precision floating point values
- Reduce liklyhood of collisions for file backed media or artifact objects
- Fix wandb.watch() regression when logging pytorch graphs

#### :nail_care: Enhancement

- Add support for logging joined and partitioned table
- Handle schema validation warnings for sweep configs
- Improve wandb sync to handle errors
- Add ability to label scripts and repositories who use wandb

## 0.10.31 (May 27, 2021)

#### :bug: Bug Fix

- wandb.login() did not properly persist the host parameter
- Fix issue where step information was not synced properly when syncing tensorboard directories
- Fix some unicode issues with python2.7
- Fixed bug in `plot_calibration_curve` for ComplementNB
- Fall back to not using SendFile on some linux systems
- Fix console issues where lines were truncated
- Fix console issues where console logging could block

#### :nail_care: Enhancement

- Add support for preemptible sweeps
- Add command line for sweep control
- Add support to load artifact collection properties

## 0.10.30 (May 7, 2021)

#### :bug: Bug Fix

- Found and fixed the remaining issues causing runs to be marked crashed during outages
- Improved performance for users of `define_metric`, pytorch-lightning, and aggressive config saving
- Fix issue when trying to log a cuda tensor to config or summary
- Remove dependency on torch `backward_hooks` to compute graph
- Fix an issue preventing the ability to resume runs on sagemaker
- Fix issues preventing pdb from working reliably with wandb
- Fix deprecation warning in vendored library (user submission)
- Fix logging behavior where the library was accidently outputting logs to the console
- Fix disabled mode to not create wandb dir and log files
- Renamed types to prep for Tables launch

#### :nail_care: Enhancement

- Allow renaming groups with public api

## 0.10.29 (May 3, 2021)

#### :bug: Bug Fix

- Fix more network handling issues causing runs to be marked crashed (wandb sync to recover)
- Improve logging and exception handling to improve reporting and logging of crashed processes

## 0.10.28 (April 28, 2021)

#### :bug: Bug Fix

- Fix network handling issue causing runs to be marked crashed (wandb sync to recover)
- Use `register_full_backward_hook` to support models with Dict outputs
- Allow periods in table columns
- Fix artifact cache collisions when using forked processes
- Fix issue where custom charts do not display properly with pytorch-lightning

#### :nail_care: Enhancement

- Add experimental incremental artifact support
- Improve warnings when logging is being rate limited

## 0.10.27 (April 19, 2021)

#### :bug: Bug Fix

- Fix tensorboard_sync condition where metrics at end of short run are dropped
- Fix `wandb sync` when tensorboard files are detected
- Fix api key prompt in databricks notebook

#### :nail_care: Enhancement

- Integrate DSViz into Keras WandbCallback
- Add support for conda dependencies (user submit)

## 0.10.26 (April 13, 2021)

#### :bug: Bug Fix

- Fix network handling issue where syncing stopped (use wandb sync to recover)
- Fix auth problem when using sagemaker and hugginface integrations together
- Fix handling of NaN values in tables with non floats
- Lazy load API object to prevent unnecessary file access on module load

#### :nail_care: Enhancement

- Improve error messages when using public api history accessors

## 0.10.25 (April 5, 2021)

#### :bug: Bug Fix

- Fix possible artifact cache race when using parallel artifact reads
- Fix artifact reference when `checksum=False`

#### :nail_care: Enhancement

- Release `run.define_metric()` to simplify custom x-axis and more
- Add column operators `add_column`, `get_column`, `get_index` to `wandb.Table()`

## 0.10.24 (March 30, 2021)

#### :bug: Bug Fix

- Significant fixes to stdout/stderr console logging
- Prevent excessive network when saving files with policy=`live`
- Fix errors when trying to send large updates (most common with `wandb sync`)

#### :nail_care: Enhancement

- Automatically generate `run_table` artifact for logged tables
- Add bracket notation to artifacts
- Improve URL validation when specifying server url to `wandb login`

## 0.10.23 (March 22, 2021)

#### :bug: Bug Fix

- Fix logged artifacts to be accessible after wait()
- Fix spell.run integration
- Performance fix syncing console logs with carriage returns
- Fix confusion matrix with class names and unlabeled data

#### :nail_care: Enhancement

- Add the ability to save artifacts without creating a run
- Add Foreign Table References to wandb.Table
- Allow the same runtime object to be logged to multiple artifacts
- Add experimental `run._define_metric()` support
- Warn and ignore unsupported multiprocess `wandb.log()` calls

## 0.10.22 (March 9, 2021)

#### :bug: Bug Fix

- Fix system metric logging rate in 0.10.x
- Fix Audio external reference issue
- Fix short runs with tensorboard_sync
- Ignore `wandb.init(id=)` when running a sweep
- Sanitize artifact metadata if needed

#### :nail_care: Enhancement

- Allow syncing of tfevents with `wandb sync --sync-tensorboard`

## 0.10.21 (March 2, 2021)

#### :bug: Bug Fix

- Fix artifact.get() regression since 0.10.18
- Allow 0 byte artifacts
- Fix codesaving and program name reporting

#### :nail_care: Enhancement

- Added support for glb files for `wandb.Object3D()`
- Added support for external references for `wandb.Audio()`
- Custom chart support tensorboard `pr_curves` plugin
- Support saving entire code directory in an artifact

## 0.10.20 (February 22, 2021)

#### :bug: Bug Fix

- wandb.login() now respects disabled mode
- handle exception when trying to log TPUs in colab

#### :nail_care: Enhancement

- Add `WANDB_START_METHOD=thread` to support non-multiprocessing
- Add `group` and `job_type` to Run object in the export API
- Improve artifact docstrings

## 0.10.19 (February 14, 2021)

#### :bug: Bug Fix

- Fix artifact manifest files incorrectly named with patch suffix

## 0.10.18 (February 8, 2021)

#### :nail_care: Enhancement

- Add run delete and file delete to the public API
- Align steps between `tensorboard_sync` and wandb.log() history
- Add `WANDB_START_METHOD` to allow POSIX systems to use fork
- Support mixed types in wandb.Table() with `allow_mixed_types`

#### :bug: Bug Fix

- Fix potential leaked file due to log not being closed properly
- Improve `wandb verify` to better handle network issues and report errors
- Made file downloads more deterministic with respect to filesystem caches

## 0.10.17 (February 1, 2021)

#### :bug: Bug Fix

- Fix regression seen with python 3.5
- Silence vendored watchdog warnings on mac

## 0.10.16 (February 1, 2021)

#### :nail_care: Enhancement

- Artifacts now support parallel writers for large distributed workflows.
- Artifacts support distributed tables for dataset visualization.
- Improvements to PR templates
- Added more type annotations
- Vendored watchdog 0.9.0 removing it as a dependency
- New documentation generator
- Public api now has `file.direct_url` to avoid redirects for signed urls.

#### :bug: Bug Fix

- Allow `config-defaults.yaml` to be overwritten when running sweeps
- General bug fixes and improvements to `wandb verify`
- Disabled widgets in Spyder IDE
- Fixed WANDB_SILENT in Spyder IDE
- Reference file:// artifacts respect the `name` attribute.

## 0.10.15 (January 24, 2021)

#### :nail_care: Enhancement

- Add `wandb verify` to troubleshoot local installs

#### :bug: Bug Fix

- Fix tensorboard_sync issue writing to s3
- Prevent git secrets from being stored
- Disable verbose console messages when using moviepy
- Fix artifacts with checkpoints to be more robust when overwriting files
- Fix artifacts recycled id issue

## 0.10.14 (January 15, 2021)

#### :nail_care: Enhancement

- Add wandb.Audio support to Artifacts

#### :bug: Bug Fix

- Fix wandb config regressions introduced in 0.10.13
- Rollback changes supporting media with slashes in keys

## 0.10.13 (January 11, 2021)

#### :nail_care: Enhancement

- Add support for Mac M1 GPU monitoring
- Add support for TPU monitoring
- Add setting to disable sagemaker integration

#### :bug: Bug Fix

- Fix tensorboard_sync with tensorboardX and tf1
- Fix issues logging images with slashes
- Fix custom charts issues
- Improve error messages using `wandb pull`
- Improve error messages with `wandb.Table()`
- Make sure silent mode is silent
- Fix `wandb online` to renable logging
- Multiple artifact fixes

## 0.10.12 (December 3, 2020)

#### :nail_care: Enhancement

- Add Artifact.used_by and Artifact.logged_by
- Validate type consistency when logging Artifacts
- Enhance JoinedTable to not require downloaded assets
- Add ability to recursively download dependent artifacts
- Enable gradient logging with keras and tf2+
- Validate pytorch models are passed to wandb.watch()
- Improved docstrings for public methods / objects
- Warn when image sequences are logged with different sizes

#### :bug: Bug Fix

- Fix incorrectly generated filenames in summary
- Fix anonymous mode to include the api key in URLs
- Fix pickle issue with disabled mode
- Fix artifact from_id query
- Fix handling of Tables with different image paths

## 0.10.11 (November 18, 2020)

#### :nail_care: Enhancement

- Disable wandb logging with `wandb disabled` or `wandb.init(mode="disabled")`
- Support cloning an artifact when logging wandb.Image()

#### :bug: Bug Fix

- Multiple media artifact improvements and internal refactor
- Improve handling of artifact errors
- Fix issue where notebook name was ignored
- Extend silent mode for jupyter logging
- Fix issue where vendored libraries interfered with python path
- Fix various exceptions (divide by zero, int conversion, TypeError)

## 0.10.10 (November 9, 2020)

#### :nail_care: Enhancement

- Added confusion matrix plot
- Better jupyter messages with wandb.init()/reinit/finish

#### :bug: Bug Fix

- Fix for fastai 2.1.5 (removed log_args)
- Fixed media logging when directories are changed

## 0.10.9 (November 4, 2020)

#### :nail_care: Enhancement

- Added artifact media logging (alpha)
- Add scriptable alerts
- Add url attribute for sweep public api
- Update docstrings for wandb sdk functions

#### :bug: Bug Fix

- Fix cases where offline mode was making network connections
- Fix issues with python sweeps and run stopping
- Fix logging issue where we could accidently display an api key
- Fix wandb login issues with malformed hosts
- Allow wandb.restore() to be called without wandb.init()
- Fix resuming (reusing run_id) with empty summary
- Fix artitifact download issue
- Add missing wandb.unwatch() function
- Avoid creating spurious wandb directories
- Fix collections import issue when using an old version of six

## 0.10.8 (October 22, 2020)

#### :nail_care: Enhancement

- Allow callables to be serialized

#### :bug: Bug Fix

- Fix compatibility issue with python 3.9
- Fix `wandb sync` failure introduced in 0.10.6
- Improve python agent handling of failing runs
- Fix rare condition where resuming runs does not work
- Improve symlink handling when called in thread context
- Fix issues when changing directories before calling wandb.init()

## 0.10.7 (October 15, 2020)

#### :bug: Bug Fix

- Fix issue when checking for updated releases on pypi

## 0.10.6 (October 15, 2020)

#### :bug: Bug Fix

- Make sure code saving is enabled in jupyter environments after login
- Sweep agents have extended timeout for large sweep configs
- Support WANDB_SILENT environment variable
- Warn about missing python package when logging images
- Fix wandb.restore() to apply diff patch
- Improve artifact error messages
- Fix loading of config-defaults.yaml and specified list of yaml config files

## 0.10.5 (October 7, 2020)

#### :nail_care: Enhancement

- Add new custom plots: `wandb.plot.*`
- Add new python based sweep agent: `wandb.agent()`

#### :bug: Bug Fix

- Console log fixes (tqdm on windows, fix close exceptions)
- Add more attributes to the Run object (group, job_type, urls)
- Fix sagemaker login issues
- Fix issue where plots were not uploaded until the end of run

## 0.10.4 (September 29, 2020)

#### :bug: Bug Fix

- Fix an issue where wandb.init(allow_val_change=) throws exception

## 0.10.3 (September 29, 2020)

#### :nail_care: Enhancement

- Added warning when trying to sync pre 0.10.0 run dirs
- Improved jupyter support for wandb run syncing information

#### :bug: Bug Fix

- Fix artifact download issues
- Fix multiple issues with tensorboard_sync
- Fix multiple issues with juypter/python sweeps
- Fix issue where login was timing out
- Fix issue where config was overwritten when resuming runs
- Ported sacred observer to 0.10.x release
- Fix predicted bounding boxes overwritten by ground truth boxes
- Add missing save_code parameter to wandb.init()

## 0.10.2 (September 20, 2020)

#### :nail_care: Enhancement

- Added upload_file to API
- wandb.finish() can be called without matching wandb.init()

#### :bug: Bug Fix

- Fix issue where files were being logged to wrong parallel runs
- Fix missing properties/methods -- as_dict(), sweep_id
- Fix wandb.summary.update() not updating all keys
- Code saving was not properly enabled based on UI settings
- Tensorboard now logging images before end of program
- Fix resume issues dealing with config and summary metrics

## 0.10.1 (September 16, 2020)

#### :nail_care: Enhancement

- Added sync_tensorboard ability to handle S3 and GCS files
- Added ability to specify host with login
- Improved artifact API to allow modifying attributes

#### :bug: Bug Fix

- Fix codesaving to respect the server settings
- Fix issue running wandb.init() on restricted networks
- Fix issue where we were ignoring settings changes
- Fix artifact download issues

## 0.10.0 (September 11, 2020)

#### :nail_care: Enhancement

- Added history sparklines at end of run
- Artifact improvements and API for linking
- Improved offline support and syncing
- Basic noop mode support to simplify testing
- Improved windows/pycharm support
- Run object has more modifiable properties
- Public API supports attaching artifacts to historic runs

#### :bug: Bug Fix

- Many bugs fixed due to simplifying logic

## 0.9.7 (September 8, 2020)

#### :nail_care: Enhancement

- New sacred observer available at wandb.sacred.WandbObserver
- Improved artifact reference tracking for HTTP urls

#### :bug: Bug Fix

- Print meaningful error message when runs are queried with `summary` instead of `summary_metrics`

## 0.9.6 (August 28, 2020)

#### :nail_care: Enhancement

- Sub paths of artifacts now expose an optional root directory argument to download()
- Artifact.new_file accepts an optional mode argument
- Removed legacy fastai docs as we're now packaged with fastai v2!

#### :bug: Bug Fix

- Fix yaml parsing error handling logic
- Bad spelling in torch docstring, thanks @mkkb473

## 0.9.5 (August 17, 2020)

#### :nail_care: Enhancement

- Remove unused y_probas in sklearn plots, thanks @dreamflasher
- New deletion apis for artifacts

#### :bug: Bug Fix

- Fix `wandb restore` when not logged in
- Fix artifact download paths on Windows
- Retry 408 errors on upload
- Fix mask numeric types, thanks @numpee
- Fix artifact reference naming mixup

## 0.9.4 (July 24, 2020)

#### :nail_care: Enhancement

- Default pytorch histogram logging frequency from 100 -> 1000 steps

#### :bug: Bug Fix

- Fix multiple prompts for login when using the command line
- Fix "no method rename_file" error
- Fixed edgecase histogram calculation in PyTorch
- Fix error in jupyter when saving session history
- Correctly return artifact metadata in public api
- Fix matplotlib / plotly rendering error

## 0.9.3 (July 10, 2020)

#### :nail_care: Enhancement

- New artifact cli commands!

```shell
wandb artifact put path_file_or_ref
wandb artifact get artifact:version
wandb artifact ls project_name
```

- New artifact api commands!

```python
wandb.log_artifact()
wandb.use_artifact()
wandb.Api().artifact_versions()
wandb.Api().run.used_artifacts()
wandb.Api().run.logged_artifacts()
wandb.Api().Artifact().file()
```

- Improved syncing of large wandb-history.jsonl files for wandb sync
- New Artifact.verify method to ensure the integrity of local artifacts
- Better testing harness for api commands
- Run directory now store local time instead of utc time in the name, thanks @aiyolo!
- Improvements to our doc strings across the board.
- wandb.Table now supports a `dataframe` argument for logging dataframes as tables!

#### :bug: Bug Fix

- Artifacts work in python2
- Artifacts default download locations work in Windows
- GCS references now properly cache / download, thanks @yoks!
- Fix encoding of numpy arrays to JSON
- Fix string comparison error message

## 0.9.2 (June 29, 2020)

#### :nail_care: Enhancement

- Major overhaul of artifact caching
- Configurable cache directory for artifacts
- Configurable download directory for artifacts
- New Artifact.verify method to ensure the integrity of local artifacts
- use_artifact no longer requires `type`
- Deleted artifacts can now be be recommitted
- Lidar scenes now support vectors

#### :bug: Bug Fix

- Fix issue with artifact downloads returning errors.
- Segmentation masks now handle non-unint8 data
- Fixed path parsing logic in `api.runs()`

## 0.9.1 (June 9, 2020)

#### :bug: Bug Fix

- Fix issue where files were always logged to latest run in a project.
- Fix issue where url was not display url on first call to wandb.init

## 0.9.0 (June 5, 2020)

#### :bug: Bug Fix

- Handle multiple inits in Jupyter
- Handle ValueError's when capturing signals, thanks @jsbroks
- wandb agent handles rate limiting properly

#### :nail_care: Enhancement

- wandb.Artifact is now generally available!
- feature_importances now supports CatBoost, thanks @neomatrix369

## 0.8.36 (May 11, 2020)

#### :bug: Bug Fix

- Catch all exceptions when saving Jupyter sessions
- validation_data automatically set in TF >= 2.2
- _implements_\* hooks now implemented in keras callback for TF >= 2.2

#### :nail_care: Enhancement

- Raw source code saving now disabled by default
- We now support global settings on boot to enable code saving on the server
- New `code_save=True` argument to wandb.init to enable code saving manually

## 0.8.35 (May 1, 2020)

#### :bug: Bug Fix

- Ensure cells don't hang on completion
- Fixed jupyter integration in PyCharm shells
- Made session history saving handle None metadata in outputs

## 0.8.34 (Apr 28, 2020)

#### :nail_care: Enhancement

- Save session history in jupyter notebooks
- Kaggle internet enable notification
- Extend wandb.plots.feature_importances to work with more model types, thanks @neomatrix369!

#### :bug: Bug Fix

- Code saving for jupyter notebooks restored
- Fixed thread errors in jupyter
- Ensure final history rows aren't dropped in jupyter

## 0.8.33 (Apr 24, 2020)

#### :nail_care: Enhancement

- Add default class labels for semantic segmentation
- Enhance bounding box API to be similar to semantic segmentation API

#### :bug: Bug Fix

- Increase media table rows to improve ROC/PR curve logging
- Fix issue where pre binned histograms were not being handled properly
- Handle nan values in pytorch histograms
- Fix handling of binary image masks

## 0.8.32 (Apr 14, 2020)

#### :nail_care: Enhancement

- Improve semantic segmentation image mask logging

## 0.8.31 (Mar 19, 2020)

#### :nail_care: Enhancement

- Close all open files to avoice ResourceWarnings, thanks @CrafterKolyan!

#### :bug: Bug Fix

- Parse "tensor" protobufs, fixing issues with tensorboard syncing in 2.1

## 0.8.30 (Mar 19, 2020)

#### :nail_care: Enhancement

- Add ROC, precision_recall, HeatMap, explainText, POS, and NER to wandb.plots
- Add wandb.Molecule() logging
- Capture kaggle runs for metrics
- Add ability to watch from run object

#### :bug: Bug Fix

- Avoid accidently picking up global debugging logs

## 0.8.29 (Mar 5, 2020)

#### :nail_care: Enhancement

- Improve bounding box annotations
- Log active GPU system metrics
- Only writing wandb/settings file if wandb init is called
- Improvements to wandb local command

#### :bug: Bug Fix

- Fix GPU logging on some devices without power metrics
- Fix sweep config command handling
- Fix tensorflow string logging

## 0.8.28 (Feb 21, 2020)

#### :nail_care: Enhancement

- Added code saving of main python module
- Added ability to specify metadata for bounding boxes and segmentation masks

#### :bug: Bug Fix

- Fix situations where uncommitted data from wandb.log() is not persisted

## 0.8.27 (Feb 11, 2020)

#### :bug: Bug Fix

- Fix dependency conflict with new versions of six package

## 0.8.26 (Feb 10, 2020)

#### :nail_care: Enhancement

- Add best metric and epoch to run summary with Keras callback
- Added wandb.run.config_static for environments required pickled config

#### :bug: Bug Fix

- Fixed regression causing failures with wandb.watch() and DataParallel
- Improved compatibility with python 3.8
- Fix model logging under windows

## 0.8.25 (Feb 4, 2020)

#### :bug: Bug Fix

- Fix exception when using wandb.watch() in a notebook
- Improve support for sparse tensor gradient logging on GPUs

## 0.8.24 (Feb 3, 2020)

#### :bug: Bug Fix

- Relax version dependency for PyYAML for users with old environments

## 0.8.23 (Feb 3, 2020)

#### :nail_care: Enhancement

- Added scikit-learn support
- Added ability to specify/exclude specific keys when building wandb.config

#### :bug: Bug Fix

- Fix wandb.watch() on sparse tensors
- Fix incompatibilty with ray 0.8.1
- Fix missing pyyaml requirement
- Fix "W&B process failed to launch" problems
- Improved ability to log large model graphs and plots

## 0.8.22 (Jan 24, 2020)

#### :nail_care: Enhancement

- Added ability to configure agent commandline from sweep config

#### :bug: Bug Fix

- Fix fast.ai prediction logging
- Fix logging of eager tensorflow tensors
- Fix jupyter issues with logging notebook name and wandb.watch()

## 0.8.21 (Jan 15, 2020)

#### :nail_care: Enhancement

- Ignore wandb.init() specified project and entity when running a sweep

#### :bug: Bug Fix

- Fix agent "flapping" detection
- Fix local controller not starting when sweep is pending

## 0.8.20 (Jan 10, 2020)

#### :nail_care: Enhancement

- Added support for LightGBM
- Added local board support (Experimental)
- Added ability to modify sweep configuration
- Added GPU power logging to system metrics

#### :bug: Bug Fix

- Prevent sweep agent from failing continuously when misconfigured

## 0.8.19 (Dec 18, 2019)

#### :nail_care: Enhancement

- Added beta support for ray/tune hyperopt search strategy
- Added ability to specify max runs per agent
- Improve experience starting a sweep without a project already created

#### :bug: Bug Fix

- Fix repeated wandb.Api().Run(id).scan_history() calls get updated data
- Fix early_terminate/hyperband in notebook/python environments

## 0.8.18 (Dec 4, 2019)

#### :nail_care: Enhancement

- Added min_step and max_step to run.scan_history for grabbing sub-sections of metrics
- wandb.init(reinit=True) now automatically calls wandb.join() to better support multiple runs per process

#### :bug: Bug Fix

- wandb.init(sync_tensorboard=True) works again for TensorFlow 2.0

## 0.8.17 (Dec 2, 2019)

#### :nail_care: Enhancement

- Handle tags being passed in as a string

#### :bug: Bug Fix

- Pin graphql-core < 3.0.0 to fix install errors
- TQDM progress bars update logs properly
- Oversized summary or history logs are now dropped which prevents retry hanging

## 0.8.16 (Nov 21, 2019)

#### :bug: Bug Fix

- Fix regression syncing some versions of Tensorboard since 0.8.13
- Fix network error in Jupyter

## 0.8.15 (Nov 5, 2019)

#### :bug: Bug Fix

- Fix calling wandb.init with sync_tensorboard multiple times in Jupyter
- Fix RuntimeError race when using threads and calling wandb.log
- Don't initialize Sentry when error reporting is disabled

#### :nail_care: Enhancement

- Added best_run() to wandb.sweep() public Api objects
- Remove internal tracking keys from wandb.config objects in the public Api

## 0.8.14 (Nov 1, 2019)

#### :bug: Bug Fix

- Improve large object warning when values reach maximum size
- Warn when wandb.save isn't passed a string
- Run stopping from the UI works since regressing in 0.8.12
- Restoring a file that already exists locally works
- Fixed TensorBoard incorrectly placing some keys in the wrong step since 0.8.10
- wandb.Video only accepts uint8 instead of incorrectly converting to floats
- SageMaker environment detection is now more robust
- Resuming correctly populates config
- wandb.restore respects root when run.dir is set #658
- Calling wandb.watch multiple times properly namespaces histograms and graphs

#### :nail_care: Enhancement

- Sweeps now work in Windows!
- Added sweep attribute to Run in the public api
- Added sweep link to Jupyter and terminal output
- TensorBoard logging now stores proper timestamps when importing historic results
- TensorBoard logging now supports configuring rate_limits and filtering event types
- Use simple output mirroring stdout doesn't have a file descriptor
- Write wandb meta files to the system temp directory if the local directory isn't writable
- Added beta api.reports to the public API
- Added wandb.unwatch to remove hooks from pytorch models
- Store the framework used in config.\_wandb

## 0.8.13 (Oct 15, 2019)

#### :bug: Bug Fix

- Create nested directory when videos are logged from tensorboard namespaces
- Fix race when using wandb.log `async=True`
- run.summary acts like a proper dictionary
- run.summary sub dictionaries properly render
- handle None when passing class_colors for segmentation masks
- handle tensorflow2 not having a SessionHook
- properly escape args in windows
- fix hanging login when in anonymode
- tf2 keras patch now handles missing callbacks args

#### :nail_care: Enhancement

- Updates documentation autogenerated from docstrings in /docs
- wandb.init(config=config_dict) does not update sweep specified parameters
- wandb.config object now has a setdefaults method enabling improved sweep support
- Improved terminal and jupyter message incorporating :rocket: emojii!
- Allow wandb.watch to be called multiple times on different models
- Improved support for watching multiple tfevent files
- Windows no longer requires `wandb run` simply run `python script_name.py`
- `wandb agent` now works on windows.
- Nice error message when wandb.log is called without a dict
- Keras callback has a new `log_batch_frequency` for logging metrics every N batches

## 0.8.12 (Sep 20, 2019)

#### :bug: Bug Fix

- Fix compatibility issue with python 2.7 and old pip dependencies

#### :nail_care: Enhancement

- Improved onboarding flow when creating new accounts and entering api_key

## 0.8.11 (Sep 19, 2019)

#### :bug: Bug Fix

- Fix public api returning incorrect data when config value is 0 or False
- Resumed runs no longer overwrite run names with run id

#### :nail_care: Enhancement

- Added recording of spell.run id in config

## 0.8.10 (Sep 13, 2019)

#### :bug: Bug Fix

- wandb magic handles the case of tf.keras and keras being loaded
- tensorboard logging won't drop steps if multiple loggers have different global_steps
- keras gradient logging works in the latest tf.keras
- keras validation_data is properly set in tensorflow 2
- wandb pull command creates directories if they don't exist, thanks @chmod644
- file upload batching now asserts a minimum size
- sweeps works in python2 again
- scan_history now iterates the full set of points
- jupyter will run local mode if credentials can't be obtained

#### :nail_care: Enhancement

- Sweeps can now be run from within jupyter / directly from python! https://docs.wandb.com/sweeps/python
- New openai gym integration will automatically log videos, enabled with the monitor_gym keyword argument to wandb.init
- Ray Tune logging callback in wandb.ray.WandbLogger
- New global config file in ~/.config/wandb for global settings
- Added tests for fastai, thanks @borisdayma
- Public api performance enhancements
- Deprecated username in favor of entity in the public api for consistency
- Anonymous login support enabled by default
- New wandb.login method to be used in jupyter enabling anonymous logins
- Better dependency error messages for data frames
- Initial integration with spell.run
- All images are now rendered as PNG to avoid JPEG artifacts
- Public api now has a projects field

## 0.8.9 (Aug 19, 2019)

#### :bug: Bug Fix

- run.summary updates work in jupyter before log is called
- don't require numpy to be installed
- Setting nested keys in summary works
- notebooks in nested directories are properly saved
- Don't retry 404's / better error messaging from the server
- Strip leading slashes when loading paths in the public api

#### :nail_care: Enhancement

- Small files are batch uploaded as gzipped tarballs
- TensorBoardX gifs are logged to wandb

## 0.8.8 (Aug 13, 2019)

#### :bug: Bug Fix

- wandb.init properly handles network failures on startup
- Keras callback only logs examples if data_type or input_type is set
- Fix edge case PyTorch model logging bug
- Handle patching tensorboard multiple times in jupyter
- Sweep picks up config.yaml from the run directory
- Dataframes handle integer labels
- Handle invalid JSON when querying jupyter servers

#### :nail_care: Enhancement

- fastai uses a fixed seed for example logging
- increased the max number of images for fastai callback
- new wandb.Video tag for logging video
- sync=False argument to wandb.log moves logging to a thread
- New local sweep controller for custom search logic
- Anonymous login support for easier onboarding
- Calling wandb.init multiple times in jupyter doesn't error out

## 0.8.7 (Aug 7, 2019)

#### :bug: Bug Fix

- keras callback no longer guesses input_type for 2D data
- wandb.Image handles images with 1px height

#### :nail_care: Enhancement

- wandb Public API now has `run.scan_history` to return all history rows
- wandb.config prints helpful errors if used before calling init
- wandb.summary prints helpful errors if used before calling init
- filestream api points to new url on the backend

## 0.8.6 (July 31, 2019)

#### :bug: Bug Fix

- fastai callback uses the default monitor instead of assuming val_loss
- notebook introspections handles error cases and doesn't print stacktrace on failure
- Don't print description warning when setting name
- Fixed dataframe logging error with the keras callback
- Fixed line offsets in logs when resuming runs
- wandb.config casts non-builtins before writing to yaml
- vendored backports.tempfile to address missing package on install

#### :nail_care: Enhancement

- Added `api.sweep` to the python export api for querying sweeps
- Added `WANDB_NOTEBOOK_NAME` for specifying the notebook name in cases we can't infer it
- Added `WANDB_HOST` to override hostnames
- Store if a run was run within jupyter
- wandb now supports stopping runs from the web ui
- Handle floats passed as step to `wandb.log`
- wandb.config has full unicode support
- sync the main file to wandb if code saving is enabled and it's untracked by git
- XGBoost callback: wandb.xgboost.wandb_callback()

## 0.8.5 (July 12, 2019)

#### :bug: Bug Fix

- Fixed plotly charts with large numpy arrays not rendering
- `wandb docker` works when nvidia is present
- Better error when non string keys are sent to log
- Relaxed pyyaml dependency to fix AMI installs
- Magic works in jupyter notebooks.

#### :nail_care: Enhancement

- New preview release of auto-dataframes for Keras
- Added input_type and output_type to the Keras callback for simpler config
- public api supports retrieving specific keys and custom xaxis

## 0.8.4 (July 8, 2019)

#### :bug: Bug Fix

- WANDB_IGNORE_GLOBS is respected on the final scan of files
- Unified run.id, run.name, and run.notes across all apis
- Handle funky terminal sizes when setting up our pseudo tty
- Fixed Jupyter notebook introspection logic
- run.summary.update() persists changes to the server
- tensorboard syncing is robust to invalid histograms and truncated files

#### :nail_care: Enhancement

- preview release of magic, calling wandb.init(magic=True) should automatically track config and metrics when possible
- cli now supports local installs of the backend
- fastai callback supports logging example images

## 0.8.3 (June 26, 2019)

#### :bug: Bug Fix

- image logging works in Windows
- wandb sync handles tfevents with a single timestep
- fix incorrect command in overview page for running runs
- handle histograms with > 512 bins when streaming tensorboard
- better error message when calling wandb sync on a file instead of a directory

#### :nail_care: Enhancement

- new helper function for handling hyperparameters in sweeps `wandb.config.user_items()`
- better mocking for improved testing

## 0.8.2 (June 20, 2019)

#### :bug: Bug Fix

- entity is persisted on wandb.run when queried from the server
- tmp files always use the temporary directory to avoid syncing
- raise error if file shrinks while uploading
- images log properly in windows
- upgraded pyyaml requirement to address CVE
- no longer store a history of rows to prevent memory leak

#### :nail_care: Enhancement

- summary now supports new dataframe format
- WANDB_SILENT environment variable writes all wandb messages to debug.log
- Improved error messages for windows and tensorboard logging
- output.log is uploaded at the end of each run
- metadata, requirements, and patches are uploaded at the beginning of a run
- when not running from a git repository, store the main python file
- added WANDB_DISABLE_CODE to prevent diffing and code saving
- when running in jupyter store the name of the notebook
- auto-login support for colab
- store url to colab notebook
- store the version of this library in config
- store sys.executable in metadata
- fastai callback no longer requires path
- wandb.init now accepts a notes argument
- The cli replaced the message argument with notes and name

## 0.8.1 (May 23, 2019)

#### :bug: Bug Fix

- wandb sync handles tensorboard embeddings
- wandb sync correctly handles images in tensorboard
- tf.keras correctly handles single input functional models
- wandb.Api().runs returns an iterator that's reusable
- WANDB_DIR within a hidden directory doesn't prevent syncing
- run.files() iterates over all files
- pytorch recursion too deep error

#### :nail_care: Enhancement

- wandb sync accepts an --ignore argument with globs to skip files
- run.summary now has an items() method for iterating over all keys

## 0.8.0 (May 17, 2019)

#### :bug: Bug Fix

- Better error messages on access denied
- Better error messages when optional packages aren't installed
- Urls printed to the terminal are url-escaped
- Namespaced tensorboard events work with histograms
- Public API now retries on failures and re-uses connection pool
- Catch git errors when remotes aren't pushed to origin
- Moved keras graph collection to on_train_begin to handle unbuilt models
- Handle more cases of not being able to save weights
- Updates to summary after resuming are persisted
- PyTorch histc logging fixed in 0.4.1
- Fixed `wandb sync` tensorboard import

#### :nail_care: Enhancement

- wandb.init(tensorboard=True) works with Tensorflow 2 and Eager Execution
- wandb.init(tensorboard=True) now works with tb-nightly and PyTorch
- Automatically log examples with tf.keras by adding missing validation_data
- Socket only binds to localhost for improved security and prevents firewall warnings in OSX
- Added user object to public api for getting the source user
- Added run.display_name to the public api
- Show display name in console output
- Added --tags, --job_group, and --job_type to `wandb run`
- Added environment variable for minimum time to run before considering crashed
- Added flake8 tests to CI, thanks @cclauss!

## 0.7.3 (April 15, 2019)

#### :bug: Bug Fix

- wandb-docker-run accepts image digests
- keras callback works in tensorflow2-alpha0
- keras model graph now puts input layer first

#### :nail_care: Enhancement

- PyTorch log frequency added for gradients and weights
- PyTorch logging performance enhancements
- wandb.init now accepts a name parameter for naming runs
- wandb.run.name reflects custom display names
- Improvements to nested summary values
- Deprecated wandb.Table.add_row in favor of wandb.Table.add_data
- Initial support for a fast.ai callback thanks to @borisdayma!

## 0.7.2 (March 19, 2019)

#### :bug: Bug Fix

- run.get_url resolves the default entity if one wasn't specified
- wandb restore accepts run paths with only slashes
- Fixed PyYaml deprecation warnings
- Added entrypoint shell script to manifest
- Strip newlines from cuda version

## 0.7.1 (March 14, 2019)

#### :bug: Bug Fix

- handle case insensitive docker credentials
- fix app_url for private cloud login flow
- don't retry 404's when starting sweep agents

## 0.7.0 (February 28, 2019)

#### :bug: Bug Fix

- ensure DNS lookup failures can't prevent startup
- centralized debug logging
- wandb agent waits longer to send a SIGKILL after sending SIGINT

#### :nail_care: Enhancement

- support for logging docker images with the WANDB_DOCKER env var
- WANDB_DOCKER automatically set when run in kubernetes
- new wandb-docker-run command to automatically set env vars and mount code
- wandb.restore supports launching docker for runs that ran with it
- python packages are now recorded and saved in a requirements.txt file
- cpu_count, gpu_count, gpu, os, and python version stored in wandb-metadata.json
- the export api now supports docker-like paths, i.e. username/project:run_id
- better first time user messages and login info

## 0.6.35 (January 29, 2019)

#### :bug: Bug Fix

- Improve error reporting for sweeps

## 0.6.34 (January 23, 2019)

#### :bug: Bug Fix

- fixed Jupyter logging, don't change logger level
- fixed resuming in Jupyter

#### :nail_care: Enhancement

- wandb.init now degrades gracefully if a user hasn't logged in to wandb
- added a **force** flag to wandb.init to require a machine to be logged in
- Tensorboard and TensorboardX logging is now automatically instrumented when enabled
- added a **tensorboard** to wandb.init which patches tensorboard for logging
- wandb.save handles now accepts a base path to files in sub directories
- wandb.tensorflow and wandb.tensorboard can now be accessed without directly importing
- `wandb sync` will now traverse a wandb run directory and sync all runs

## 0.6.33 (January 22, 2019)

#### :bug: Bug Fix

- Fixed race where wandb process could hang at the end of a run

## 0.6.32 (December 22, 2018)

#### :bug: Bug Fix

- Fix resuming in Jupyter on kernel restart
- wandb.save ensures files are pushed regardless of growth

#### :nail_care: Enhancement

- Added replace=True keyword to init for auto-resuming
- New run.resumed property that can be used to detect if we're resuming
- New run.step property to use for setting an initial epoch on resuming
- Made Keras callback save the best model as it improves

## 0.6.31 (December 20, 2018)

#### :bug: Bug Fix

- Really don't require numpy
- Better error message if wandb.log is called before wandb.init
- Prevent calling wandb.watch multiple times
- Handle datetime attributes in logs / plotly

#### :nail_care: Enhancement

- Add environment to sweeps
- Enable tagging in the public API and in wandb.init
- New media type wandb.Html for logging arbitrary html
- Add Public api.create_run method for custom integrations
- Added glob support to wandb.save, files save as they're written to
- Added wandb.restore for pulling files on resume

## 0.6.30 (December 6, 2018)

#### :bug: Bug Fix

- Added a timeout for generating diffs on large repos
- Fixed edge case where file syncing could hang
- Ensure all file changes are captured before exit
- Handle cases of sys.exit where code isn't passed
- Don't require numpy

#### :nail_care: Enhancement

- New `wandb sync` command that pushes a local directory to the cloud
- Support for syncing tfevents file during training
- Detect when running as TFJob and auto group
- New Kubeflow module with initial helpers for pipelines

## 0.6.29 (November 26, 2018)

#### :bug: Bug Fix

- Fixed history / summary bug

## 0.6.28 (November 24, 2018)

#### :nail_care: Enhancement

- Initial support for AWS SageMaker
- `hook_torch` renamed to `watch` with a deprecation warning
- Projects are automatically created if they don't exist
- Additional GPU memory_allocated metric added
- Keras Graph stores edges

#### :bug: Bug Fix

- PyTorch graph parsing is more robust
- Fixed PyTorch 0.3 support
- File download API supports WANDB_API_KEY authentication

## 0.6.27 (November 13, 2018)

#### :nail_care: Enhancement

- Sweeps work with new backend (early release).
- Summary tracks all history metrics unless they're overridden by directly writing
  to summary.
- Files support in data API.

#### :bug: Bug Fix

- Show ongoing media file uploads in final upload progress.

## 0.6.26 (November 9, 2018)

#### :nail_care: Enhancement

- wandb.Audio supports duration

#### :bug: Bug Fix

- Pass username header in filestream API

## 0.6.25 (November 8, 2018)

#### :nail_care: Enhancement

- New wandb.Audio data type.
- New step keyword argument when logging metrics
- Ability to specify run group and job type when calling wandb.init() or via
  environment variables. This enables automatic grouping of distributed training runs
  in the UI
- Ability to override username when using a service account API key

#### :bug: Bug Fix

- Handle non-tty environments in Python2
- Handle non-existing git binary
- Fix issue where sometimes the same image was logged twice during a Keras step

## 0.6.23 (October 19, 2018)

#### :nail_care: Enhancement

- PyTorch
  - Added a new `wandb.hook_torch` method which records the graph and logs gradients & parameters of pytorch models
  - `wandb.Image` detects pytorch tensors and uses **torchvision.utils.make_grid** to render the image.

#### :bug: Bug Fix

- `wandb restore` handles the case of not being run from within a git repo.

## 0.6.22 (October 18, 2018)

#### :bug: Bug Fix

- We now open stdout and stderr in raw mode in Python 2 ensuring tools like bpdb work.

## 0.6.21 (October 12, 2018)

#### :nail_care: Enhancement

- Catastrophic errors are now reported to Sentry unless WANDB_ERROR_REPORTING is set to false
- Improved error handling and messaging on startup

## 0.6.20 (October 5, 2018)

#### :bug: Bug Fix

- The first image when calling wandb.log was not being written, now it is
- `wandb.log` and `run.summary` now remove whitespace from keys

## 0.6.19 (October 5, 2018)

#### :bug: Bug Fix

- Vendored prompt_toolkit < 1.0.15 because the latest ipython is pinned > 2.0
- Lazy load wandb.h5 only if `summary` is accessed to improve Data API performance

#### :nail_care: Enhancement

- Jupyter
  - Deprecated `wandb.monitor` in favor of automatically starting system metrics after the first wandb.log call
  - Added new **%%wandb** jupyter magic method to display live results
  - Removed jupyter description iframe
- The Data API now supports `per_page` and `order` options to the `api.runs` method
- Initial support for wandb.Table logging
- Initial support for matplotlib logging<|MERGE_RESOLUTION|>--- conflicted
+++ resolved
@@ -22,10 +22,7 @@
 - Correctly upload console output log files when resuming runs enabled with `console_multipart` setting by @kptkin in https://github.com/wandb/wandb/pull/7694 and @dmitryduev in
 - Interpret non-octal strings with leading zeros as strings and not integers in sweep configs by @KyleGoyette https://github.com/wandb/wandb/pull/7649
 - Support Azure repo URI format in Launch @KyleGoyette https://github.com/wandb/wandb/pull/7664
-<<<<<<< HEAD
-=======
 - Fix path parsing for artifacts with aliases containing forward slashes by @amusipatla-wandb in https://github.com/wandb/wandb/pull/7676
->>>>>>> eab3aa8e
 
 ### Changed
 
