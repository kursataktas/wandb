{
  "files.exclude": {
    "**/*.pyc": true,
    "docs/_build": true,
    "build": true
  },
  "git.ignoreLimitWarning": true,
  "editor.formatOnSave": true,
  "editor.lineHeight": 1.4,
  "editor.scrollBeyondLastLine": false,
  "python.analysis.extraPaths": [
    "./wandb/vendor/gql-0.2.0",
    "./wandb/vendor/graphql-core-1.1"
  ],
  "python.linting.enabled": true,
  "python.linting.flake8Enabled": false,
  "python.linting.mypyEnabled": false,
  "python.testing.unittestEnabled": false,
  "python.testing.pytestEnabled": true,
  "python.testing.nosetestsEnabled": false,
  "python.formatting.provider": "black",
  "python.formatting.autopep8Args": [
    "--max-line-length",
    "120"
  ],
  "python.testing.pytestArgs": [
    "."
  ],
  "python.linting.pylintEnabled": false,
  "jupyter.jupyterServerType": "local",
<<<<<<< HEAD
  "rust-analyzer.linkedProjects": [
    "./client/Cargo.toml"
  ]
=======
  "[python]": {
    "editor.defaultFormatter": "charliermarsh.ruff",
    "editor.formatOnSave": true
  },
>>>>>>> fc8781ec
}<|MERGE_RESOLUTION|>--- conflicted
+++ resolved
@@ -28,14 +28,11 @@
   ],
   "python.linting.pylintEnabled": false,
   "jupyter.jupyterServerType": "local",
-<<<<<<< HEAD
-  "rust-analyzer.linkedProjects": [
-    "./client/Cargo.toml"
-  ]
-=======
   "[python]": {
     "editor.defaultFormatter": "charliermarsh.ruff",
     "editor.formatOnSave": true
   },
->>>>>>> fc8781ec
+  "rust-analyzer.linkedProjects": [
+    "./client/Cargo.toml"
+  ]
 }