--- conflicted
+++ resolved
@@ -52,10 +52,6 @@
 
 reset_path = wandb.util.vendor_setup()
 import wandb_gql
-<<<<<<< HEAD
-import wandb_graphql.language.ast
-=======
->>>>>>> 95f7cf14
 reset_path()
 
 try:
@@ -1262,22 +1258,6 @@
     ) -> Optional[Dict[str, Any]]:
         if not isinstance(request_data, dict):
             return None
-<<<<<<< HEAD
-        if 'query' not in request_data:
-            return None
-        query = wandb_gql.gql(request_data["query"])
-        for defn in query.definitions:
-            if isinstance(defn, wandb_graphql.language.ast.OperationDefinition) and defn.operation == "mutation" and defn.name.value == "CreateArtifact":
-                post_processed_data = {
-                    "name": response_data["data"]["createArtifact"]["artifact"]["id"],
-                    "create_artifact": [
-                        {
-                            "variables": request_data["variables"],
-                        }
-                    ],
-                }
-                return post_processed_data
-=======
         create_artifact_resp = response_data.get("data", {}).get("createArtifact")
         if create_artifact_resp is not None:
             return {
@@ -1288,7 +1268,6 @@
                     }
                 ],
             }
->>>>>>> 95f7cf14
         return None
 
     def resolve_commit_artifact(
@@ -1298,20 +1277,6 @@
             return None
         if 'query' not in request_data:
             return None
-<<<<<<< HEAD
-        query = wandb_gql.gql(request_data["query"])
-        for defn in query.definitions:
-            if isinstance(defn, wandb_graphql.language.ast.OperationDefinition) and defn.operation == "mutation" and defn.name.value == "CommitArtifact":
-                post_processed_data = {
-                    "name": request_data["variables"]["artifactID"],
-                    "commit_artifact": [
-                        {
-                            "variables": request_data["variables"],
-                        }
-                    ],
-                }
-                return post_processed_data
-=======
         commit_artifact_resp = response_data.get("data", {}).get("commitArtifact")
         if commit_artifact_resp is not None:
             return {
@@ -1322,7 +1287,6 @@
                     }
                 ],
             }
->>>>>>> 95f7cf14
         return None
 
     def resolve(
@@ -1506,26 +1470,23 @@
         time_elapsed: float,
         **kwargs: Any,
     ) -> None:
-        try:
-            request_data = request.get_json()
-            response_data = response.json() or {}
-
-            # store raw data
-            raw_data: "RawRequestResponse" = {
-                "url": request.url,
-                "request": request_data,
-                "response": response_data,
-                "time_elapsed": time_elapsed,
-            }
-            self.context.raw_data.append(raw_data)
-
-            snooped_context = self.resolver.resolve(request_data, response_data, **kwargs)
-            if snooped_context is not None:
-                self.context.upsert(snooped_context)
-
-            return None
-        except Exception:
-            pytest.fail(f"RelayServer failed to snoop_context:\n{traceback.format_exc()}")
+        request_data = request.get_json()
+        response_data = response.json() or {}
+
+        # store raw data
+        raw_data: "RawRequestResponse" = {
+            "url": request.url,
+            "request": request_data,
+            "response": response_data,
+            "time_elapsed": time_elapsed,
+        }
+        self.context.raw_data.append(raw_data)
+
+        snooped_context = self.resolver.resolve(request_data, response_data, **kwargs)
+        if snooped_context is not None:
+            self.context.upsert(snooped_context)
+
+        return None
 
     def graphql(self) -> Mapping[str, str]:
         request = flask.request
