--- conflicted
+++ resolved
@@ -149,50 +149,6 @@
     wandb.tensorboard.unpatch()
 
 
-<<<<<<< HEAD
-def test_add_histogram_raw(wandb_init, relay_server):
-    """Test adding a histogram with raw data to TensorBoard and syncing it to W&B."""
-    with relay_server() as relay:
-        with wandb_init(sync_tensorboard=True), SummaryWriter() as writer:
-            dummy_data = []
-            for idx, value in enumerate(range(50)):
-                dummy_data += [idx + 0.001] * value
-
-            bins = list(range(50 + 2))
-            bins = np.array(bins)
-            values = np.array(dummy_data).astype(float).reshape(-1)
-            counts, limits = np.histogram(values, bins=bins)
-            sum_sq = values.dot(values)
-            writer.add_histogram_raw(
-                tag="histogram_with_raw_data",
-                min=values.min(),
-                max=values.max(),
-                num=len(values),
-                sum=values.sum(),
-                sum_squares=sum_sq,
-                bucket_limits=limits[1:].tolist(),
-                bucket_counts=counts.tolist(),
-                global_step=0,
-            )
-
-        run_ids = relay.context.get_run_ids()
-        assert len(run_ids) == 1
-        run_id = run_ids[0]
-
-        summary = relay.context.get_run_summary(run_id)
-        assert summary["global_step"] == 0
-        assert summary["histogram_with_raw_data"]["_type"] == "histogram"
-        assert len(summary["histogram_with_raw_data"]["values"]) == 49
-        assert len(summary["histogram_with_raw_data"]["bins"]) == 50
-
-    wandb.tensorboard.unpatch()
-
-
-=======
-@pytest.mark.skip_wandb_core(
-    feature="tensorboard", reason="old style TensorBoard not implemented"
-)
->>>>>>> 50a9ac62
 def test_add_pr_curve(wandb_init, relay_server):
     """Test adding a precision-recall curve to TensorBoard and syncing it to W&B."""
     with relay_server() as relay:
