import dataclasses
import json
import os
import platform
import secrets
import string
import subprocess
import time
import unittest.mock
import urllib.parse
from collections.abc import Sequence
from contextlib import contextmanager
from typing import Any, Dict, Generator, Iterator, List, Optional, Union

import pytest
import requests
import wandb
import wandb.old.settings
import wandb.util

from .relay import (
    DeliberateHTTPError,
    InjectedResponse,
    RelayServer,
    TokenizedCircularPattern,
)
from .wandb_backend_spy import WandbBackendProxy, WandbBackendSpy, spy_proxy

try:
    from typing import Literal
except ImportError:
    from typing_extensions import Literal


_WANDB_BACKEND_PROXY_PORT = 8000

# `local-testcontainer` url and ports
DEFAULT_SERVER_URL = "http://localhost"
LOCAL_BASE_PORT = "8080"
SERVICES_API_PORT = "8083"
FIXTURE_SERVICE_PORT = "9015"

DEFAULT_SERVER_CONTAINER_NAME = "wandb-local-testcontainer"
DEFAULT_SERVER_VOLUME = "wandb-local-testcontainer-vol"


class ConsoleFormatter:
    BOLD = "\033[1m"
    CODE = "\033[2m"
    MAGENTA = "\033[95m"
    BLUE = "\033[94m"
    CYAN = "\033[96m"
    GREEN = "\033[92m"
    YELLOW = "\033[93m"
    RED = "\033[91m"
    END = "\033[0m"


# TODO: remove this and port the relevant tests to Go
# --------------------------------
# Fixtures for internal test point
# --------------------------------
import threading  # noqa: E402
from pathlib import Path  # noqa: E402
from queue import Empty, Queue  # noqa: E402

from wandb.sdk.interface.interface_queue import InterfaceQueue  # noqa: E402
from wandb.sdk.internal import context  # noqa: E402
from wandb.sdk.internal.handler import HandleManager  # noqa: E402
from wandb.sdk.internal.sender import SendManager  # noqa: E402
from wandb.sdk.internal.settings_static import SettingsStatic  # noqa: E402
from wandb.sdk.internal.writer import WriteManager  # noqa: E402
from wandb.sdk.lib.mailbox import Mailbox  # noqa: E402


@pytest.fixture()
def internal_result_q():
    return Queue()


@pytest.fixture()
def internal_sender_q():
    return Queue()


@pytest.fixture()
def internal_writer_q():
    return Queue()


@pytest.fixture()
def internal_record_q():
    return Queue()


@pytest.fixture()
def internal_process():
    return MockProcess()


class MockProcess:
    def __init__(self):
        self._alive = True

    def is_alive(self):
        return self._alive


@pytest.fixture()
def _internal_mailbox():
    return Mailbox()


@pytest.fixture()
def _internal_sender(
    internal_record_q, internal_result_q, internal_process, _internal_mailbox
):
    return InterfaceQueue(
        record_q=internal_record_q,
        result_q=internal_result_q,
        process=internal_process,
        mailbox=_internal_mailbox,
    )


@pytest.fixture()
def _internal_context_keeper():
    context_keeper = context.ContextKeeper()
    yield context_keeper


@pytest.fixture()
def internal_sm(
    runner,
    internal_sender_q,
    internal_result_q,
    _internal_sender,
    _internal_context_keeper,
):
    def helper(settings):
        with runner.isolated_filesystem():
            sm = SendManager(
                settings=SettingsStatic(settings.to_proto()),
                record_q=internal_sender_q,
                result_q=internal_result_q,
                interface=_internal_sender,
                context_keeper=_internal_context_keeper,
            )
            return sm

    yield helper


@pytest.fixture()
def stopped_event():
    stopped = threading.Event()
    yield stopped


@pytest.fixture()
def internal_hm(
    runner,
    internal_record_q,
    internal_result_q,
    internal_writer_q,
    _internal_sender,
    stopped_event,
    _internal_context_keeper,
):
    def helper(settings):
        with runner.isolated_filesystem():
            hm = HandleManager(
                settings=SettingsStatic(settings.to_proto()),
                record_q=internal_record_q,
                result_q=internal_result_q,
                stopped=stopped_event,
                writer_q=internal_writer_q,
                interface=_internal_sender,
                context_keeper=_internal_context_keeper,
            )
            return hm

    yield helper


@pytest.fixture()
def internal_wm(
    runner,
    internal_writer_q,
    internal_result_q,
    internal_sender_q,
    _internal_sender,
    stopped_event,
    _internal_context_keeper,
):
    def helper(settings):
        with runner.isolated_filesystem():
            wandb_file = settings.sync_file

            # this is hacky, but we don't have a clean rundir always
            # so lets at least make sure we can write to this dir
            run_dir = Path(wandb_file).parent
            os.makedirs(run_dir)

            wm = WriteManager(
                settings=SettingsStatic(settings.to_proto()),
                record_q=internal_writer_q,
                result_q=internal_result_q,
                sender_q=internal_sender_q,
                interface=_internal_sender,
                context_keeper=_internal_context_keeper,
            )
            return wm

    yield helper


@pytest.fixture()
def internal_get_record():
    def _get_record(input_q, timeout=None):
        try:
            i = input_q.get(timeout=timeout)
        except Empty:
            return None
        return i

    return _get_record


@pytest.fixture()
def start_send_thread(
    internal_sender_q, internal_get_record, stopped_event, internal_process
):
    def start_send(send_manager):
        def target():
            try:
                while True:
                    payload = internal_get_record(
                        input_q=internal_sender_q, timeout=0.1
                    )
                    if payload:
                        send_manager.send(payload)
                    elif stopped_event.is_set():
                        break
            except Exception:
                stopped_event.set()
                internal_process._alive = False

        t = threading.Thread(target=target)
        t.name = "testing-sender"
        t.daemon = True
        t.start()
        return t

    yield start_send
    stopped_event.set()


@pytest.fixture()
def start_write_thread(
    internal_writer_q, internal_get_record, stopped_event, internal_process
):
    def start_write(write_manager):
        def target():
            try:
                while True:
                    payload = internal_get_record(
                        input_q=internal_writer_q, timeout=0.1
                    )
                    if payload:
                        write_manager.write(payload)
                    elif stopped_event.is_set():
                        break
            except Exception:
                stopped_event.set()
                internal_process._alive = False

        t = threading.Thread(target=target)
        t.name = "testing-writer"
        t.daemon = True
        t.start()
        return t

    yield start_write
    stopped_event.set()


@pytest.fixture()
def start_handle_thread(internal_record_q, internal_get_record, stopped_event):
    def start_handle(handle_manager):
        def target():
            while True:
                payload = internal_get_record(input_q=internal_record_q, timeout=0.1)
                if payload:
                    handle_manager.handle(payload)
                elif stopped_event.is_set():
                    break

        t = threading.Thread(target=target)
        t.name = "testing-handler"
        t.daemon = True
        t.start()
        return t

    yield start_handle
    stopped_event.set()


@pytest.fixture()
def _start_backend(
    internal_hm,
    internal_sm,
    internal_wm,
    _internal_sender,
    start_handle_thread,
    start_write_thread,
    start_send_thread,
):
    def start_backend_func(run=None, initial_run=True, initial_start=True):
        ihm = internal_hm(run.settings)
        iwm = internal_wm(run.settings)
        ism = internal_sm(run.settings)
        ht = start_handle_thread(ihm)
        wt = start_write_thread(iwm)
        st = start_send_thread(ism)
        if initial_run:
            handle = _internal_sender.deliver_run(run)
            result = handle.wait(timeout=5)
            run_result = result.run_result
            if initial_start:
                handle = _internal_sender.deliver_run_start(run_result.run)
                handle.wait(timeout=5)
        return ht, wt, st

    yield start_backend_func


@pytest.fixture()
def _stop_backend(
    _internal_sender,
    # collect_responses,
):
    def stop_backend_func(threads=None):
        threads = threads or ()
        handle = _internal_sender.deliver_exit(0)
        record = handle.wait(timeout=30)
        assert record

        _internal_sender.join()
        for t in threads:
            t.join()

    yield stop_backend_func


@pytest.fixture()
def backend_interface(_start_backend, _stop_backend, _internal_sender):
    @contextmanager
    def backend_context(run, initial_run=True, initial_start=True):
        threads = _start_backend(
            run=run,
            initial_run=initial_run,
            initial_start=initial_start,
        )
        try:
            yield _internal_sender
        finally:
            _stop_backend(threads=threads)

    return backend_context


@pytest.fixture
def publish_util(backend_interface):
    def publish_util_helper(
        run,
        metrics=None,
        history=None,
        artifacts=None,
        files=None,
        begin_cb=None,
        end_cb=None,
        initial_start=False,
    ):
        metrics = metrics or []
        history = history or []
        artifacts = artifacts or []
        files = files or []

        with backend_interface(run=run, initial_start=initial_start) as interface:
            if begin_cb:
                begin_cb(interface)
            for m in metrics:
                interface._publish_metric(m)
            for h in history:
                interface.publish_history(**h)
            for a in artifacts:
                interface.publish_artifact(**a)
            for f in files:
                interface.publish_files(**f)
            if end_cb:
                end_cb(interface)

    yield publish_util_helper


# --------------------------------
# Fixtures for full test point
# --------------------------------


def pytest_addoption(parser):
    # note: we default to "function" scope to ensure the environment is
    # set up properly when running the tests in parallel with pytest-xdist.
    parser.addoption(
        "--user-scope",
        default="function",  # or "function" or "session" or "module"
        help='cli to set scope of fixture "user-scope"',
    )
    parser.addoption(
        "--base-url",
        default=f"http://localhost:{LOCAL_BASE_PORT}",
        help='cli to set "base-url"',
    )
    parser.addoption(
        "--wandb-server-image-registry",
        default="us-central1-docker.pkg.dev",
        help="Image registry to use for the wandb server",
    )
    parser.addoption(
        "--wandb-server-image-repository",
        default="wandb-production/images/local-testcontainer",
        # images corresponding to past local releases:
        # default="wandb-client-cicd/images/local-testcontainer",
        help="Image repository to use for the wandb server",
    )
    parser.addoption(
        "--wandb-server-tag",
        default="master",
        help="Image tag to use for the wandb server",
    )
    parser.addoption(
        "--wandb-server-pull",
        default="always",
        choices=["always", "missing", "never"],
        help="Force pull the latest wandb server image",
    )
    parser.addoption(
        "--wandb-server-use-existing",
        action="store_true",
        default=False,
        help="Use an existing wandb server",
    )

    parser.addoption(
        "--wandb-server-clean",
        choices=["container", "volume", "all", "none"],
        default="none",
        help="Clean up wandb server",
    )

    # debug option: creates an admin account that can be used to log in to the
    # app and inspect the test runs.
    parser.addoption(
        "--wandb-debug",
        action="store_true",
        default=False,
        help="Run tests in debug mode",
    )
    parser.addoption(
        "--wandb-verbose",
        action="store_true",
        default=False,
        help="Run tests in verbose mode",
    )

    # Spin up a second server (for importer tests)
    parser.addoption(
        "--wandb-second-server",
        default=False,
        help="Spin up a second server (for importer tests)",
    )


@dataclasses.dataclass
class WandbServerSettings:
    name: str
    volume: str
    wandb_server_pull: str
    wandb_server_image_registry: str
    wandb_server_image_repository: str
    wandb_server_tag: str
    # spin up the server or connect to an existing one
    wandb_server_use_existing: bool
    # ports exposed to the host
    local_base_port: str
    services_api_port: str
    fixture_service_port: str
    # ports internal to the container
    internal_local_base_port: str = LOCAL_BASE_PORT
    internal_local_services_api_port: str = SERVICES_API_PORT
    internal_fixture_service_port: str = FIXTURE_SERVICE_PORT
    url: str = DEFAULT_SERVER_URL

    base_url: Optional[str] = None

    def __post_init__(self):
        self.base_url = f"{self.url}:{self.local_base_port}"


def check_server_health(
    base_url: str, endpoint: str, num_retries: int = 1, sleep_time: int = 1
) -> bool:
    """Check if wandb server is healthy.

    :param base_url:
    :param num_retries:
    :param sleep_time:
    :return:
    """
    for _ in range(num_retries):
        try:
            response = requests.get(urllib.parse.urljoin(base_url, endpoint))
            if response.status_code == 200:
                return True
            time.sleep(sleep_time)
        except requests.exceptions.ConnectionError:
            time.sleep(sleep_time)
    return False


def spin_wandb_server(settings: WandbServerSettings) -> bool:
    base_url = settings.base_url
    app_health_endpoint = "healthz"
    fixture_url = base_url.replace(
        settings.local_base_port, settings.fixture_service_port
    )
    fixture_health_endpoint = "health"

    if settings.wandb_server_use_existing:
        return check_server_health(base_url=base_url, endpoint=app_health_endpoint)

    if not check_server_health(base_url, app_health_endpoint):
        command = [
            "docker",
            "run",
            "--pull",
            settings.wandb_server_pull,
            "--rm",
            "-v",
            f"{settings.volume}:/vol",
            "-p",
            f"{settings.local_base_port}:{settings.internal_local_base_port}",
            "-p",
            f"{settings.services_api_port}:{settings.internal_local_services_api_port}",
            "-p",
            f"{settings.fixture_service_port}:{settings.internal_fixture_service_port}",
            "-e",
            "WANDB_ENABLE_TEST_CONTAINER=true",
            "--name",
            settings.name,
            "--platform",
            "linux/amd64",
            f"{settings.wandb_server_image_registry}/{settings.wandb_server_image_repository}:{settings.wandb_server_tag}",
        ]
        subprocess.Popen(command)
        # wait for the server to start
        server_is_up = check_server_health(
            base_url=base_url, endpoint=app_health_endpoint, num_retries=120
        )
        if not server_is_up:
            return False
        # check that the fixture service is accessible
        return check_server_health(
            base_url=fixture_url,
            endpoint=fixture_health_endpoint,
            num_retries=30,
        )

    return check_server_health(
        base_url=fixture_url, endpoint=fixture_health_endpoint, num_retries=20
    )


def pytest_configure(config):
    print("Running tests with wandb version:", wandb.__version__)
    print("Configuring wandb server...")

    settings = WandbServerSettings(
        name=DEFAULT_SERVER_CONTAINER_NAME,
        volume=DEFAULT_SERVER_VOLUME,
        url=DEFAULT_SERVER_URL,
        local_base_port=LOCAL_BASE_PORT,
        services_api_port=SERVICES_API_PORT,
        fixture_service_port=FIXTURE_SERVICE_PORT,
        wandb_server_pull=config.getoption("--wandb-server-pull"),
        wandb_server_image_registry=config.getoption("--wandb-server-image-registry"),
        wandb_server_image_repository=config.getoption(
            "--wandb-server-image-repository"
        ),
        wandb_server_tag=config.getoption("--wandb-server-tag"),
        wandb_server_use_existing=config.getoption(
            "--wandb-server-use-existing",
            default=True if os.getenv("CI") else False,
        ),
    )
    config.wandb_server_settings = settings

    # start or connect to wandb test server
    success = spin_wandb_server(settings)
    if not success:
        pytest.exit("Failed to connect to wandb server")

    if config.getoption("--wandb-second-server"):
        # In CI, we use a docker name and the same ports
        # Locally, we use localhost and different port mappings
        default_server_url2 = (
            os.getenv("WANDB_TEST_SERVER_URL2")
            if os.getenv("CI")
            else DEFAULT_SERVER_URL
        )
        local_base_port2 = LOCAL_BASE_PORT if os.getenv("CI") else "9180"
        service_api_port2 = SERVICES_API_PORT if os.getenv("CI") else "9183"
        fixture_service_port2 = FIXTURE_SERVICE_PORT if os.getenv("CI") else "9115"
        server_container_name2 = "wandb-local-testcontainer2"
        server_volume2 = "wandb-local-testcontainer-vol2"

        settings2 = WandbServerSettings(
            name=server_container_name2,
            volume=server_volume2,
            url=default_server_url2,
            local_base_port=local_base_port2,
            services_api_port=service_api_port2,
            fixture_service_port=fixture_service_port2,
            wandb_server_pull=config.getoption("--wandb-server-pull"),
            wandb_server_image_registry=config.getoption(
                "--wandb-server-image-registry"
            ),
            wandb_server_image_repository=config.getoption(
                "--wandb-server-image-repository"
            ),
            wandb_server_tag=config.getoption("--wandb-server-tag"),
            wandb_server_use_existing=config.getoption(
                "--wandb-server-use-existing",
                default=True if os.getenv("CI") else False,
            ),
        )
        config.wandb_server_settings2 = settings2

        success2 = spin_wandb_server(settings2)
        if not success2:
            pytest.exit("Failed to connect to wandb server2")


def pytest_unconfigure(config):
    clean = config.getoption("--wandb-server-clean")
    second_server = config.getoption("--wandb-second-server")

    server_settings_objs = [config.wandb_server_settings]
    if second_server:
        server_settings_objs += [config.wandb_server_settings2]

    if clean != "none":
        print("Cleaning up wandb server...")
    if clean in ("container", "all"):
        for server_settings in server_settings_objs:
            print(f"Cleaning up wandb server container ({server_settings.name}) ...")
            command = ["docker", "rm", "-f", server_settings.name]
            subprocess.run(command, check=True)
    if clean in ("volume", "all"):
        for server_settings in server_settings_objs:
            print(f"Cleaning up wandb server volume ({server_settings.volume}) ...")
            command = ["docker", "volume", "rm", server_settings.volume]
            subprocess.run(command, check=True)


def determine_scope(fixture_name, config):
    return config.getoption("--user-scope")


@pytest.fixture(scope="session")
def base_url(request):
    return request.config.getoption("--base-url")


@pytest.fixture(scope="session")
def wandb_debug(request):
    return request.config.getoption("--wandb-debug", default=False)


@pytest.fixture(scope="session")
def wandb_verbose(request):
    return request.config.getoption("--wandb-verbose", default=False)


@dataclasses.dataclass
class UserFixtureCommand:
    command: Literal["up", "down", "down_all", "logout", "login", "password"]
    username: Optional[str] = None
    password: Optional[str] = None
    admin: bool = False
    endpoint: str = "db/user"
    port: str = FIXTURE_SERVICE_PORT
    method: Literal["post"] = "post"


@dataclasses.dataclass
class AddAdminAndEnsureNoDefaultUser:
    email: str
    password: str
    endpoint: str = "api/users-admin"
    port: str = SERVICES_API_PORT
    method: Literal["put"] = "put"


def random_string(length: int = 12) -> str:
    """Generate a random string of a given length.

    :param length: Length of the string to generate.
    :return: Random string.
    """
    return "".join(
        secrets.choice(string.ascii_lowercase + string.digits) for _ in range(length)
    )


@pytest.fixture(scope="session")
def user_factory(worker_id: str, wandb_debug) -> str:
    def _user_factory(fixture_fn, settings):
        username = f"user-{worker_id}-{random_string()}"
        command = UserFixtureCommand(
            command="up", username=username, port=settings.fixture_service_port
        )
        fixture_fn(command)
        command = UserFixtureCommand(
            command="password",
            username=username,
            password=username,
            port=settings.fixture_service_port,
        )
        fixture_fn(command)

        with unittest.mock.patch.dict(
            os.environ,
            {
                "WANDB_API_KEY": username,
                "WANDB_ENTITY": username,
                "WANDB_USERNAME": username,
                "WANDB_BASE_URL": settings.base_url,
            },
        ):
            yield username

            if not wandb_debug:
                command = UserFixtureCommand(
                    command="down",
                    username=username,
                    port=settings.fixture_service_port,
                )
                fixture_fn(command)

    yield _user_factory


@pytest.fixture(scope="session")
def fixture_fn_factory():
    def _fixture_fn_factory(settings):
        def fixture_util(
            cmd: Union[UserFixtureCommand, AddAdminAndEnsureNoDefaultUser],
        ) -> bool:
            base_url = settings.base_url
            endpoint = urllib.parse.urljoin(
                base_url.replace(settings.local_base_port, cmd.port),
                cmd.endpoint,
            )

            if isinstance(cmd, UserFixtureCommand):
                data = {"command": cmd.command}
                if cmd.username:
                    data["username"] = cmd.username
                if cmd.password:
                    data["password"] = cmd.password
                if cmd.admin is not None:
                    data["admin"] = cmd.admin
            elif isinstance(cmd, AddAdminAndEnsureNoDefaultUser):
                data = [
                    {"email": f"{cmd.email}@wandb.com", "password": cmd.password},
                ]
            else:
                raise NotImplementedError(f"{cmd} is not implemented")
            # trigger fixture
            print(f"Triggering fixture on {endpoint}: {data}")
            response = getattr(requests, cmd.method)(endpoint, json=data)

            if response.status_code != 200:
                print(response.json())
                return False
            return True

        # todo: remove this once testcontainer is available on Win
        if platform.system() == "Windows":
            pytest.skip("testcontainer is not available on Win")

        yield fixture_util

    yield _fixture_fn_factory


@pytest.fixture(scope="session")
def fixture_fn(request, fixture_fn_factory):
    yield from fixture_fn_factory(request.config.wandb_server_settings)


@pytest.fixture(scope=determine_scope)
def user(request, user_factory, fixture_fn):
    yield from user_factory(fixture_fn, request.config.wandb_server_settings)


@pytest.fixture(scope="session", autouse=True)
def debug(wandb_debug, fixture_fn, base_url):
    if wandb_debug:
        admin_username = f"admin-{random_string()}"
        # disable default user and create an admin account that can be used to log in to the app
        # and inspect the test runs.
        command = UserFixtureCommand(command="down", username="local@wandb.com")
        fixture_fn(command)
        command = UserFixtureCommand(
            command="up",
            username=admin_username,
            admin=True,
        )
        fixture_fn(command)

        command = UserFixtureCommand(
            command="password",
            username=admin_username,
            password=admin_username,
            admin=True,
        )
        fixture_fn(command)

        command = AddAdminAndEnsureNoDefaultUser(
            email=admin_username,
            password=admin_username,
        )
        fixture_fn(command)
        message = (
            f"{ConsoleFormatter.GREEN}"
            "*****************************************************************\n"
            "Admin user created for debugging:\n"
            f"Proceed to {base_url} and log in with the following credentials:\n"
            f"username: {admin_username}@wandb.com\n"
            f"password: {admin_username}\n"
            "*****************************************************************"
            f"{ConsoleFormatter.END}"
        )
        print(message)
        yield admin_username
        print(message)
        # input("\nPress any key to exit...")
        # command = UserFixtureCommand(command="down_all")
        # fixture_fn(command)
    else:
        yield None


@pytest.fixture(scope="session")
def wandb_backend_proxy_server(
    base_url,
) -> Generator[WandbBackendProxy, None, None]:
    """Session fixture that starts up a proxy server for the W&B backend."""
    base_url_parsed = urllib.parse.urlparse(base_url)

    with spy_proxy(
<<<<<<< HEAD
        proxy_port=8000,
=======
        proxy_port=_WANDB_BACKEND_PROXY_PORT,
>>>>>>> fad8cd98
        target_host=base_url_parsed.hostname,
        target_port=base_url_parsed.port,
    ) as proxy:
        yield proxy


@pytest.fixture(scope="function")
def wandb_backend_spy(
    user,
    wandb_backend_proxy_server: WandbBackendProxy,
    monkeypatch: pytest.MonkeyPatch,
) -> Generator[WandbBackendSpy, None, None]:
    """Fixture that allows spying on requests to the W&B backend.

    This patches WANDB_BASE_URL and creates a fake user for the test
    setting auth-related environment variables.

    NOTE: This replaces the `relay_server` fixture.

    Usage:

        def test_something(wandb_backend_spy):
            with wandb.init() as run:
                run.log({"x": 1})

            with wandb_backend_spy.freeze() as snapshot:
                history = snapshot.history(run_id=run.id)
                assert history[0]["x"] == 1
    """

    # Use a fake API key for the test.
    _ = user

    # Connect to the proxy to spy on requests:
<<<<<<< HEAD
    monkeypatch.setenv("WANDB_BASE_URL", "http://127.0.0.1:8000")
=======
    monkeypatch.setenv(
        "WANDB_BASE_URL",
        f"http://127.0.0.1:{_WANDB_BACKEND_PROXY_PORT}",
    )
>>>>>>> fad8cd98

    with wandb_backend_proxy_server.spy() as spy:
        yield spy


@pytest.fixture(scope="function")
def relay_server(base_url, wandb_verbose):
    """A context manager in which the backend is a RelayServer.

    NOTE: This is deprecated. Please use `wandb_backend_spy` instead.

    This returns a context manager that creates a RelayServer and monkey-patches
    WANDB_BASE_URL to point to it.
    """

    @contextmanager
    def relay_server_context(
        inject: Optional[List[InjectedResponse]] = None,
    ) -> Iterator[RelayServer]:
        _relay_server = RelayServer(
            base_url=base_url,
            inject=inject,
            verbose=wandb_verbose,
        )

        _relay_server.start()
        print(f"Relay server started at {_relay_server.relay_url}")

        with unittest.mock.patch.dict(
            os.environ,
            {"WANDB_BASE_URL": _relay_server.relay_url},
        ):
            yield _relay_server

        print(f"Stopping relay server at {_relay_server.relay_url}")

    return relay_server_context


@pytest.fixture(scope="function")
def wandb_init(user, test_settings, request):
    # mirror wandb.sdk.wandb_init.init args, overriding name and entity defaults
    def init(
        job_type: Optional[str] = None,
        dir: Optional[str] = None,
        config: Union[Dict, str, None] = None,
        project: Optional[str] = None,
        entity: Optional[str] = None,
        reinit: bool = None,
        tags: Optional[Sequence] = None,
        group: Optional[str] = None,
        name: Optional[str] = None,
        notes: Optional[str] = None,
        magic: Union[dict, str, bool] = None,
        config_exclude_keys: Optional[List[str]] = None,
        config_include_keys: Optional[List[str]] = None,
        anonymous: Optional[str] = None,
        mode: Optional[str] = None,
        allow_val_change: Optional[bool] = None,
        resume: Optional[Union[bool, str]] = None,
        force: Optional[bool] = None,
        tensorboard: Optional[bool] = None,
        sync_tensorboard: Optional[bool] = None,
        monitor_gym: Optional[bool] = None,
        save_code: Optional[bool] = None,
        id: Optional[str] = None,
        fork_from: Optional[str] = None,
        resume_from: Optional[str] = None,
        settings: Union[
            "wandb.sdk.wandb_settings.Settings", Dict[str, Any], None
        ] = None,
    ):
        kwargs = dict(locals())
        # drop fixtures from kwargs
        for key in ("user", "test_settings", "request"):
            kwargs.pop(key, None)
        # merge settings from request with test_settings
        request_settings = kwargs.pop("settings", dict())
        kwargs["name"] = kwargs.pop("name", request.node.name)

        run = wandb.init(
            settings=test_settings(request_settings),
            **kwargs,
        )
        return run

    wandb._IS_INTERNAL_PROCESS = False
    yield init
    # note: this "simulates" a wandb.init function, so you would have to do
    # something like: run = wandb_init(...); ...; run.finish()


@pytest.fixture(scope="function")
def server_context(base_url):
    class ServerContext:
        def __init__(self) -> None:
            self.api = wandb.Api(overrides={"base_url": base_url})

        def get_run(self, run: "wandb.sdk.wandb_run.Run") -> "wandb.apis.public.Run":
            return self.api.run(run.path)

    yield ServerContext()


# Injected responses
@pytest.fixture(scope="function")
def inject_file_stream_response(base_url, user):
    def helper(
        run,
        body: Union[str, Exception] = "{}",
        status: int = 200,
        application_pattern: str = "1",
    ) -> InjectedResponse:
        if status > 299:
            message = body if isinstance(body, str) else "::".join(body.args)
            body = DeliberateHTTPError(status_code=status, message=message)
        return InjectedResponse(
            method="POST",
            url=(
                urllib.parse.urljoin(
                    base_url,
                    f"/files/{user}/{run.project or 'uncategorized'}/{run.id}/file_stream",
                )
            ),
            body=body,
            status=status,
            application_pattern=TokenizedCircularPattern(application_pattern),
        )

    yield helper


@pytest.fixture(scope="function")
def inject_file_stream_connection_reset(base_url, user):
    def helper(
        run,
        body: Union[str, Exception] = "{}",
        status: int = 200,
        application_pattern: str = "1",
    ) -> InjectedResponse:
        return InjectedResponse(
            method="POST",
            url=(
                urllib.parse.urljoin(
                    base_url,
                    f"/files/{user}/{run.project or 'uncategorized'}/{run.id}/file_stream",
                )
            ),
            application_pattern=TokenizedCircularPattern(application_pattern),
            body=body or ConnectionResetError("Connection reset by peer"),
            status=status,
        )

    yield helper


@pytest.fixture(scope="function")
def inject_graphql_response(base_url, user):
    def helper(
        body: Union[str, Exception] = "{}",
        status: int = 200,
        query_match_fn=None,
        application_pattern: str = "1",
    ) -> InjectedResponse:
        def match(self, request):
            body = json.loads(request.body)
            return query_match_fn(body["query"], body.get("variables"))

        if status > 299:
            message = body if isinstance(body, str) else "::".join(body.args)
            body = DeliberateHTTPError(status_code=status, message=message)

        return InjectedResponse(
            # request
            method="POST",
            url=urllib.parse.urljoin(base_url, "/graphql"),
            custom_match_fn=match if query_match_fn else None,
            application_pattern=TokenizedCircularPattern(application_pattern),
            # response
            body=body,
            status=status,
        )

    yield helper


@pytest.fixture(scope="function")
def tokenized_circular_pattern():
    return TokenizedCircularPattern<|MERGE_RESOLUTION|>--- conflicted
+++ resolved
@@ -872,11 +872,7 @@
     base_url_parsed = urllib.parse.urlparse(base_url)
 
     with spy_proxy(
-<<<<<<< HEAD
-        proxy_port=8000,
-=======
         proxy_port=_WANDB_BACKEND_PROXY_PORT,
->>>>>>> fad8cd98
         target_host=base_url_parsed.hostname,
         target_port=base_url_parsed.port,
     ) as proxy:
@@ -911,14 +907,10 @@
     _ = user
 
     # Connect to the proxy to spy on requests:
-<<<<<<< HEAD
-    monkeypatch.setenv("WANDB_BASE_URL", "http://127.0.0.1:8000")
-=======
     monkeypatch.setenv(
         "WANDB_BASE_URL",
         f"http://127.0.0.1:{_WANDB_BACKEND_PROXY_PORT}",
     )
->>>>>>> fad8cd98
 
     with wandb_backend_proxy_server.spy() as spy:
         yield spy
