--- conflicted
+++ resolved
@@ -1,24 +1,10 @@
 import platform
-<<<<<<< HEAD
 from pathlib import Path, PurePath, PurePosixPath, PureWindowsPath
-=======
-from pathlib import PurePosixPath, PureWindowsPath
->>>>>>> 9c129a4d
 
 import pytest
 from hypothesis import assume, example, given
 from hypothesis_fspaths import fspaths
-<<<<<<< HEAD
-from wandb.sdk.lib.paths import (
-    PROHIBITED_CHARS,
-    RESERVED_NAMES,
-    LocalPath,
-    LogicalPath,
-    sanitize_path,
-)
-=======
-from wandb.sdk.lib.paths import LogicalPath
->>>>>>> 9c129a4d
+from wandb.sdk.lib.paths import LocalPath, LogicalPath
 from wandb.util import to_forward_slash_path
 
 
@@ -104,10 +90,7 @@
 
     path2 = LogicalPath(path2)
     assert path1 / path2 == path1.joinpath(path2)
-<<<<<<< HEAD
     assert path1 / PurePosixPath("/foo") == LogicalPath("/foo")
-    assert (path1 == PurePosixPath(path2)) == (path1 == path2)
-    assert (path1 != PurePosixPath(path2)) == (path1 != path2)
 
 
 @given(fspaths())
@@ -138,74 +121,4 @@
     assert path1 / path2 == path1.joinpath(path2)
     assert path1 / Path("/foo") == LocalPath("/foo")
     assert (path1 == Path(path2)) == (Path(path1) == Path(path2))
-    assert (path1 != Path(path2)) == (Path(path1) != Path(path2))
-
-
-def test_sanitize_path_on_awful_input():
-    path = '\r/foo\u0000/AUX/<:?"*>/\0/\n\\\tCOM5.tar.gz /'
-    sanitized = sanitize_path(path)
-    assert sanitized == PurePosixPath("foo/_AUX/______/_COM5.tar.gz")
-
-
-@settings(max_examples=500)
-@given(one_of(fspaths(), text(), binary()))
-def test_sanitize_path_on_arbitrary_input(path):
-    try:
-        check_sanitized(sanitize_path(path))
-    except UnicodeDecodeError:
-        # Fuzz testing leads to some invalid UTF-8 sequences we don't try to handle.
-        pass
-
-
-@given(fspaths(), sampled_from(RESERVED_NAMES))
-def test_sanitize_path_on_paths_with_reserved_parts(path, name):
-    parts = list(PurePath(path_as_str(path)).parts)
-    for i in range(len(parts)):
-        cut = parts[:i] + [name] + parts[i:]
-        check_sanitized(sanitize_path(PurePath(*cut)))
-
-
-dangerous_chars = list(PROHIBITED_CHARS + "/\\ .")
-
-
-@given(fspaths(), text(dangerous_chars))
-@example(path="\x01", snippet="\\")
-def test_sanitize_path_on_paths_with_dangerous_chars(path, snippet):
-    path = path_as_str(path)
-    bookended = snippet + path + snippet
-    check_sanitized(sanitize_path(bookended))
-    if len(bookended) > 1:
-        m = len(bookended) // 2
-        inserted = bookended[:m] + snippet + bookended[m:]
-        check_sanitized(sanitize_path(inserted))
-
-
-def check_sanitized(path):
-    assert isinstance(path, PurePosixPath)
-    assert not path.is_absolute()
-
-    str_path = str(path)
-    assert "\\" not in str_path
-    assert all(c.isprintable() for c in str_path)
-    assert all(c not in r'<>:"\|?*' for c in str_path)
-    assert not str_path.endswith(" ")
-    assert not str_path.endswith(".") or str_path == "."
-
-    assert all(part not in RESERVED_NAMES for part in path.parts)
-    assert path.stem not in RESERVED_NAMES
-
-
-def path_as_str(path):
-    if isinstance(path, (str, PurePath)):
-        return str(path)
-    if hasattr(path, "__fspath__"):
-        path = path.__fspath__()
-    if isinstance(path, bytes):
-        try:
-            return os.fsdecode(path)
-        except UnicodeDecodeError:
-            return repr(path)
-    return str(path)
-=======
-    assert path1 / PurePosixPath("/foo") == LogicalPath("/foo")
->>>>>>> 9c129a4d
+    assert (path1 != Path(path2)) == (Path(path1) != Path(path2))