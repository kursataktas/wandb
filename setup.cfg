[bumpversion]
<<<<<<< HEAD
current_version = 0.8.3.dev1
=======
current_version = 0.8.4
>>>>>>> a973b78a
commit = True
tag = True

[bumpversion:file:setup.py]
search = version='{current_version}'
replace = version='{new_version}'

[bumpversion:file:wandb/__init__.py]
search = __version__ = '{current_version}'
replace = __version__ = '{new_version}'

[bdist_wheel]
universal = 1

[flake8]
exclude = docs,wandb/vendor,wandb/kubeflow/dist,wandb/kubeflow/arena,build,venv,standalone_tests
max-complexity = 10
select = E9,F63,F72,F82
<|MERGE_RESOLUTION|>--- conflicted
+++ resolved
@@ -1,9 +1,5 @@
 [bumpversion]
-<<<<<<< HEAD
-current_version = 0.8.3.dev1
-=======
-current_version = 0.8.4
->>>>>>> a973b78a
+current_version = 0.8.4.dev1
 commit = True
 tag = True
 
