--- conflicted
+++ resolved
@@ -2,11 +2,7 @@
 
 import "strings"
 
-<<<<<<< HEAD
-const Version = "0.18.2-dev1"
-=======
-const Version = "0.18.3.dev1"
->>>>>>> 5805a44a
+const Version = "0.18.3-dev1"
 
 const MinServerVersion = "0.40.0"
 
