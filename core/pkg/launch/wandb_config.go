package launch

import (
	"github.com/wandb/wandb/core/internal/data_types"
	"github.com/wandb/wandb/core/pkg/service"
)

// Selector for job inputs from the wandb.config.
//
// The includePaths and excludePaths are used to filter down the run config
// before it is converted to a schema and saved as job inputs.
type launchWandbConfigParameters struct {
	includePaths []ConfigPath
	excludePaths []ConfigPath
}

func newWandbConfigParameters() *launchWandbConfigParameters {
	return &launchWandbConfigParameters{[]ConfigPath{}, []ConfigPath{}}
}

func (p *launchWandbConfigParameters) appendIncludePaths(
	includePaths []*service.ConfigFilterPath,
) {
	for _, path := range includePaths {
		p.includePaths = append(p.includePaths, path.Path)
	}
}

func (p *launchWandbConfigParameters) appendExcludePaths(
	excludePaths []*service.ConfigFilterPath,
) {
	for _, path := range excludePaths {
		p.excludePaths = append(p.excludePaths, path.Path)
	}
}

func (p *launchWandbConfigParameters) include() []ConfigPath {
	return p.includePaths
}

func (p *launchWandbConfigParameters) exclude() []ConfigPath {
	return p.excludePaths
}

// Create a typed representation of the wandb config inputs.
//
// Loads config filters received by the internal process, uses them to filter
// down a copy of the run config, and then produces a TypedRepresentation for
// the filtered config.
//
// If there are any errors in the process, the function logs them and returns
// an unknown type representation. The errors should never happen in practice.
func (j *JobBuilder) inferRunConfigTypes() (*data_types.TypeRepresentation, error) {
	tree, err := j.runConfig.CloneTree()
	if err != nil {
		return nil, err
	}

	config := NewConfigFrom(tree)
<<<<<<< HEAD
	return data_types.ResolveTypes(
		config.filterTree(
=======
	typeInfo := data_types.ResolveTypes(
		config.FilterTree(
>>>>>>> 9491f0c0
			j.wandbConfigParameters.include(),
			j.wandbConfigParameters.exclude(),
		),
	)
	return &typeInfo, nil
}

// Handle a LaunchWandbConfigParametersRecord published to the internal process.
//
// If a record is received, the job builder captures the includePaths and
// excludePaths from the record and sets a flag to save the shape of the job
// inputs to the job metadata. The includePaths and excludePaths are used to
// filter down the run config before it is converted to a schema and saved as
// part of the job inputs.
func (j *JobBuilder) HandleLaunchWandbConfigParametersRecord(
	wandbConfigParameters *service.LaunchWandbConfigParametersRecord,
) {
	j.saveShapeToMetadata = true
	j.wandbConfigParameters.appendIncludePaths(wandbConfigParameters.IncludePaths)
	j.wandbConfigParameters.appendExcludePaths(wandbConfigParameters.ExcludePaths)
}<|MERGE_RESOLUTION|>--- conflicted
+++ resolved
@@ -57,13 +57,8 @@
 	}
 
 	config := NewConfigFrom(tree)
-<<<<<<< HEAD
-	return data_types.ResolveTypes(
+	typeInfo := data_types.ResolveTypes(
 		config.filterTree(
-=======
-	typeInfo := data_types.ResolveTypes(
-		config.FilterTree(
->>>>>>> 9491f0c0
 			j.wandbConfigParameters.include(),
 			j.wandbConfigParameters.exclude(),
 		),
