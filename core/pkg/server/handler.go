package server

import (
	"context"
	"fmt"
	"os"
	"path/filepath"
<<<<<<< HEAD
=======
	"strings"
>>>>>>> e95426d5

	"github.com/segmentio/encoding/json"
	"github.com/wandb/wandb/core/pkg/monitor"
	"github.com/wandb/wandb/core/pkg/utils"
	"google.golang.org/protobuf/encoding/protojson"
	"google.golang.org/protobuf/proto"

	"github.com/wandb/wandb/core/internal/filetransfer"
	"github.com/wandb/wandb/core/internal/mailbox"
	"github.com/wandb/wandb/core/internal/runfiles"
	"github.com/wandb/wandb/core/internal/runhistory"
<<<<<<< HEAD
	"github.com/wandb/wandb/core/internal/runmetric"
=======
>>>>>>> e95426d5
	"github.com/wandb/wandb/core/internal/runsummary"
	"github.com/wandb/wandb/core/internal/sampler"
	"github.com/wandb/wandb/core/internal/timer"
	"github.com/wandb/wandb/core/internal/version"
	"github.com/wandb/wandb/core/pkg/observability"
	"github.com/wandb/wandb/core/pkg/service"
)

const (
	MetaFileName              = "wandb-metadata.json"
	SummaryFileName           = "wandb-summary.json"
	OutputFileName            = "output.log"
	DiffFileName              = "diff.patch"
	RequirementsFileName      = "requirements.txt"
	ConfigFileName            = "config.yaml"
	summaryDebouncerRateLimit = 1 / 30.0 // todo: audit rate limit
	summaryDebouncerBurstSize = 1        // todo: audit burst size
)

type HandlerParams struct {
	Settings          *service.Settings
	FwdChan           chan *service.Record
	OutChan           chan *service.Result
	Logger            *observability.CoreLogger
	Mailbox           *mailbox.Mailbox
	RunSummary        *runsummary.RunSummary
	FileTransferStats filetransfer.FileTransferStats
	RunfilesUploader  runfiles.Uploader
	TBHandler         *TBHandler
	SystemMonitor     *monitor.SystemMonitor
}

// Handler is the handler for a stream it handles the incoming messages, processes them
// and passes them to the writer
type Handler struct {
	// ctx is the context for the handler
	ctx context.Context

	// settings is the settings for the handler
	settings *service.Settings

	// logger is the logger for the handler
	logger *observability.CoreLogger

	// fwdChan is the channel for forwarding messages to the next component
	fwdChan chan *service.Record

	// outChan is the channel for sending results to the client
	outChan chan *service.Result

	// runTimer is used to track the run start and execution times
	runTimer *timer.Timer

	// runRecord is the runRecord record received from the server
	runRecord *service.RunRecord

	// runHistory is the current active history entry being updated
	runHistory *runhistory.RunHistory

	// samplers is the map of samplers for all the history metrics that are
	// being tracked, the result of the samplers will be used to display the
	// the sparkline in the terminal
	//
	// TODO: currently only values that can be cast to float32 are supported
	samplers map[string]*sampler.ReservoirSampler[float32]

	runMetric *runmetric.RunMetricHanlder

	// runSummary keeps the complete up-to-date summary
	runSummary *runsummary.RunSummary

	// systemMonitor is the system monitor for the stream
	systemMonitor *monitor.SystemMonitor

	// tbHandler is the tensorboard handler
	tbHandler *TBHandler

	// runfilesUploaderOrNil manages uploading a run's files
	//
	// It may be nil when offline.
	// TODO: should this be moved to the sender?
	runfilesUploaderOrNil runfiles.Uploader

	// fileTransferStats reports file upload/download statistics
	fileTransferStats filetransfer.FileTransferStats

	// internalPrinter is the internal messages handler for the stream
	internalPrinter *observability.Printer[string]

	mailbox *mailbox.Mailbox
}

// NewHandler creates a new handler
func NewHandler(
	ctx context.Context,
	params *HandlerParams,
) *Handler {
	return &Handler{
		ctx:                   ctx,
		logger:                params.Logger,
		internalPrinter:       observability.NewPrinter[string](),
		runMetric:             runmetric.NewMetricHandler(),
		runTimer:              timer.New(),
		settings:              params.Settings,
		fwdChan:               params.FwdChan,
		outChan:               params.OutChan,
		mailbox:               params.Mailbox,
		runSummary:            params.RunSummary,
		systemMonitor:         params.SystemMonitor,
		tbHandler:             params.TBHandler,
		runfilesUploaderOrNil: params.RunfilesUploader,
		fileTransferStats:     params.FileTransferStats,
	}
}

// Do starts the handler
func (h *Handler) Do(inChan <-chan *service.Record) {
	defer h.logger.Reraise()
	h.logger.Info("handler: started", "stream_id", h.settings.RunId)
	for record := range inChan {
		h.logger.Debug("handle: got a message", "record_type", record.RecordType, "stream_id", h.settings.RunId)
		h.handleRecord(record)
	}
	h.Close()
}

func (h *Handler) Close() {
	close(h.outChan)
	close(h.fwdChan)
	h.logger.Debug("handler: Close: closed", "stream_id", h.settings.RunId)
}

// respond sends a response to the client
func (h *Handler) respond(record *service.Record, response *service.Response) {
	result := &service.Result{
		ResultType: &service.Result_Response{Response: response},
		Control:    record.Control,
		Uuid:       record.Uuid,
	}
	h.outChan <- result
}

// fwdRecord forwards a record to the next component
func (h *Handler) fwdRecord(record *service.Record) {
	if record == nil {
		return
	}
	h.fwdChan <- record
}

// fwdRecordWithControl forwards a record to the next component with control options
func (h *Handler) fwdRecordWithControl(record *service.Record, controlOptions ...func(*service.Control)) {
	if record == nil {
		return
	}

	if record.GetControl() == nil {
		record.Control = &service.Control{}
	}

	for _, opt := range controlOptions {
		opt(record.Control)
	}
	h.fwdRecord(record)
}

//gocyclo:ignore
func (h *Handler) handleRecord(record *service.Record) {
	switch x := record.RecordType.(type) {
	case *service.Record_Alert:
		h.handleAlert(record)
	case *service.Record_Artifact:
		h.handleArtifact(record)
	case *service.Record_Config:
		h.handleConfig(record)
	case *service.Record_Exit:
		h.handleExit(record, x.Exit)
	case *service.Record_Files:
		h.handleFiles(record)
	case *service.Record_Final:
		h.handleFinal()
	case *service.Record_Footer:
		h.handleFooter()
	case *service.Record_Header:
		h.handleHeader(record)
	case *service.Record_History:
		h.handleHistory(x.History)
	case *service.Record_LinkArtifact:
		h.handleLinkArtifact(record)
	case *service.Record_Metric:
		h.handleMetric(record, x.Metric)
	case *service.Record_Output:
		h.handleOutput(record)
	case *service.Record_OutputRaw:
		h.handleOutputRaw(record)
	case *service.Record_Preempting:
		h.handlePreempting(record)
	case *service.Record_Request:
		h.handleRequest(record)
	case *service.Record_Run:
		h.handleRun(record)
	case *service.Record_Stats:
		h.handleSystemMetrics(record)
	case *service.Record_Summary:
		h.handleSummary(record, x.Summary)
	case *service.Record_Tbrecord:
		h.handleTBrecord(record)
	case *service.Record_Telemetry:
		h.handleTelemetry(record)
	case *service.Record_UseArtifact:
		h.handleUseArtifact(record)
	case nil:
		err := fmt.Errorf("handler: handleRecord: record type is nil")
		h.logger.CaptureFatalAndPanic("error handling record", err)
	default:
		err := fmt.Errorf("handler: handleRecord: unknown record type %T", x)
		h.logger.CaptureFatalAndPanic("error handling record", err)
	}
}

//gocyclo:ignore
func (h *Handler) handleRequest(record *service.Record) {
	request := record.GetRequest()
	switch x := request.RequestType.(type) {
	case *service.Request_Login:
		h.handleRequestLogin(record)
	case *service.Request_CheckVersion:
		h.handleRequestCheckVersion(record)
	case *service.Request_RunStatus:
		h.handleRequestRunStatus(record)
	case *service.Request_Metadata:
		// not implemented in the old handler
	case *service.Request_SummaryRecord:
		// TODO: handles sending summary file
	case *service.Request_TelemetryRecord:
		// TODO: handles sending telemetry record
	case *service.Request_TestInject:
		// not implemented in the old handler
	case *service.Request_JobInfo:
		// not implemented in the old handler
	case *service.Request_Status:
		h.handleRequestStatus(record)
	case *service.Request_SenderMark:
		h.handleRequestSenderMark(record)
	case *service.Request_StatusReport:
		h.handleRequestStatusReport(record)
	case *service.Request_Keepalive:
		// keepalive is a no-op
	case *service.Request_Shutdown:
		h.handleRequestShutdown(record)
	case *service.Request_Defer:
		h.handleRequestDefer(record, x.Defer)
	case *service.Request_GetSummary:
		h.handleRequestGetSummary(record)
	case *service.Request_NetworkStatus:
		h.handleRequestNetworkStatus(record)
	case *service.Request_PartialHistory:
		h.handleRequestPartialHistory(record, x.PartialHistory)
	case *service.Request_PollExit:
		h.handleRequestPollExit(record)
	case *service.Request_RunStart:
		h.handleRequestRunStart(record, x.RunStart)
	case *service.Request_SampledHistory:
		h.handleRequestSampledHistory(record)
	case *service.Request_ServerInfo:
		h.handleRequestServerInfo(record)
	case *service.Request_PythonPackages:
		h.handleRequestPythonPackages(record, x.PythonPackages)
	case *service.Request_StopStatus:
		h.handleRequestStopStatus(record)
	case *service.Request_LogArtifact:
		h.handleRequestLogArtifact(record)
	case *service.Request_DownloadArtifact:
		h.handleRequestDownloadArtifact(record)
	case *service.Request_Attach:
		h.handleRequestAttach(record)
	case *service.Request_Pause:
		h.handleRequestPause()
	case *service.Request_Resume:
		h.handleRequestResume()
	case *service.Request_Cancel:
		h.handleRequestCancel(x.Cancel)
	case *service.Request_GetSystemMetrics:
		h.handleRequestGetSystemMetrics(record)
	case *service.Request_InternalMessages:
		h.handleRequestInternalMessages(record)
	case *service.Request_Sync:
		h.handleRequestSync(record)
	case *service.Request_SenderRead:
		h.handleRequestSenderRead(record)
	case *service.Request_JobInput:
		h.handleRequestJobInput(record)
	case nil:
		err := fmt.Errorf("handler: handleRequest: request type is nil")
		h.logger.CaptureFatalAndPanic("error handling request", err)
	default:
		err := fmt.Errorf("handler: handleRequest: unknown request type %T", x)
		h.logger.CaptureFatalAndPanic("error handling request", err)
	}
}

func (h *Handler) handleRequestLogin(record *service.Record) {
	// TODO: implement login if it is needed
	if record.GetControl().GetReqResp() {
		h.respond(record, &service.Response{})
	}
}

func (h *Handler) handleRequestCheckVersion(record *service.Record) {
	// TODO: implement check version
	h.respond(record, &service.Response{})
}

func (h *Handler) handleRequestRunStatus(record *service.Record) {
	// TODO(flow-control): implement run status
	h.respond(record, &service.Response{})
}

func (h *Handler) handleRequestStatus(record *service.Record) {
	h.respond(record, &service.Response{})
}

func (h *Handler) handleRequestSenderMark(_ *service.Record) {
	// TODO(flow-control): implement sender mark
}

func (h *Handler) handleRequestStatusReport(_ *service.Record) {
	// TODO(flow-control): implement status report
}

func (h *Handler) handleRequestShutdown(record *service.Record) {
	h.respond(record, &service.Response{})
}

// handleMetric handles a metric record and adds it to the run metric
// if the metric has a step field, it will also add a step metric
// and send it to the sender
func (h *Handler) handleMetric(record *service.Record, metric *service.MetricRecord) {

	if stepMetric := h.runMetric.AddStepMetric(metric); stepMetric != nil {
		stepRecord := &service.Record{
			RecordType: &service.Record_Metric{
				Metric: stepMetric,
			},
		}
		h.fwdRecordWithControl(stepRecord,
			func(control *service.Control) {
				control.Local = true
			},
		)
	}

	err := h.runMetric.AddMetric(metric)
	if err != nil {
		h.logger.CaptureError("error adding metric", err)
		return
	}
	h.fwdRecord(record)
}

func (h *Handler) handleRequestDefer(record *service.Record, request *service.DeferRequest) {
	switch request.State {
	case service.DeferRequest_BEGIN:
	case service.DeferRequest_FLUSH_RUN:
	case service.DeferRequest_FLUSH_STATS:
		// stop the system monitor to ensure that we don't send any more system metrics
		// after the run has exited
		h.systemMonitor.Stop()
	case service.DeferRequest_FLUSH_PARTIAL_HISTORY:
		// This will force the content of h.runHistory to be flushed and sent
		// over to the sender.
		//
		// Since the data of the PartialHistoryRequest is empty it will not
		// change the content of h.runHistory, but it will trigger flushing
		// of h.runHistory content, because the flush action is set to true.
		// Hence, we are guranteed that the content of h.runHistory is sent
		h.handleRequestPartialHistory(
			nil,
			&service.PartialHistoryRequest{
				Action: &service.HistoryAction{
					Flush: true,
				},
			},
		)
	case service.DeferRequest_FLUSH_TB:
		h.tbHandler.Close()
	case service.DeferRequest_FLUSH_SUM:
	case service.DeferRequest_FLUSH_DEBOUNCER:
	case service.DeferRequest_FLUSH_OUTPUT:
	case service.DeferRequest_FLUSH_JOB:
	case service.DeferRequest_FLUSH_DIR:
	case service.DeferRequest_FLUSH_FP:
		if h.runfilesUploaderOrNil != nil {
			h.runfilesUploaderOrNil.UploadRemaining()
		}
	case service.DeferRequest_JOIN_FP:
	case service.DeferRequest_FLUSH_FS:
	case service.DeferRequest_FLUSH_FINAL:
		h.handleFinal()
		h.handleFooter()
	case service.DeferRequest_END:
		h.fileTransferStats.SetDone()
	default:
		err := fmt.Errorf("handleDefer: unknown defer state %v", request.State)
		h.logger.CaptureError("unknown defer state", err)
	}
	// Need to clone the record to avoid race condition with the writer
	record = proto.Clone(record).(*service.Record)
	h.fwdRecordWithControl(record,
		func(control *service.Control) {
			control.AlwaysSend = true
		},
		func(control *service.Control) {
			control.Local = true
		},
	)
}

func (h *Handler) handleRequestStopStatus(record *service.Record) {
	h.fwdRecord(record)
}

func (h *Handler) handleArtifact(record *service.Record) {
	h.fwdRecord(record)
}

func (h *Handler) handleRequestLogArtifact(record *service.Record) {
	h.fwdRecord(record)
}

func (h *Handler) handleRequestDownloadArtifact(record *service.Record) {
	h.fwdRecord(record)
}

func (h *Handler) handleLinkArtifact(record *service.Record) {
	h.fwdRecord(record)
}

func (h *Handler) handleRequestPollExit(record *service.Record) {
	var pollExitResponse *service.PollExitResponse
	if h.fileTransferStats != nil {
		pollExitResponse = &service.PollExitResponse{
			PusherStats: h.fileTransferStats.GetFilesStats(),
			FileCounts:  h.fileTransferStats.GetFileCounts(),
			Done:        h.fileTransferStats.IsDone(),
		}
	} else {
		pollExitResponse = &service.PollExitResponse{
			Done: true,
		}
	}

	response := &service.Response{
		ResponseType: &service.Response_PollExitResponse{
			PollExitResponse: pollExitResponse,
		},
	}
	h.respond(record, response)
}

func (h *Handler) handleHeader(record *service.Record) {
	// populate with version info
	versionString := fmt.Sprintf("%s+%s", version.Version, h.ctx.Value(observability.Commit("commit")))
	record.GetHeader().VersionInfo = &service.VersionInfo{
		Producer:    versionString,
		MinConsumer: version.MinServerVersion,
	}
	h.fwdRecordWithControl(
		record,
		func(control *service.Control) {
			control.AlwaysSend = false
		},
	)
}

func (h *Handler) handleFinal() {
	if h.settings.GetXSync().GetValue() {
		// if sync is enabled, we don't need to do all this
		return
	}
	record := &service.Record{
		RecordType: &service.Record_Final{
			Final: &service.FinalRecord{},
		},
	}
	h.fwdRecordWithControl(
		record,
		func(control *service.Control) {
			control.AlwaysSend = false
		},
	)
}

func (h *Handler) handleFooter() {
	if h.settings.GetXSync().GetValue() {
		// if sync is enabled, we don't need to do all this
		return
	}
	record := &service.Record{
		RecordType: &service.Record_Footer{
			Footer: &service.FooterRecord{},
		},
	}
	h.fwdRecordWithControl(
		record,
		func(control *service.Control) {
			control.AlwaysSend = false
		},
	)
}

func (h *Handler) handleRequestServerInfo(record *service.Record) {
	h.fwdRecordWithControl(record,
		func(control *service.Control) {
			control.AlwaysSend = true
		},
	)
}

func (h *Handler) handleRequestRunStart(record *service.Record, request *service.RunStartRequest) {
	var ok bool
	run := request.Run

	// start the run timer
	startTime := run.StartTime.AsTime()
	h.runTimer.Start(&startTime)

	if h.runRecord, ok = proto.Clone(run).(*service.RunRecord); !ok {
		err := fmt.Errorf("handleRunStart: failed to clone run")
		h.logger.CaptureFatalAndPanic("error handling run start", err)
	}
	h.fwdRecord(record)

	// TODO: mark OutputFileName as a WANDB file
	_ = OutputFileName

	// start the system monitor
	if !h.settings.GetXDisableStats().GetValue() {
		h.systemMonitor.Do()
	}

	// save code and patch
	if h.settings.GetSaveCode().GetValue() {
		h.handleCodeSave()
		h.handlePatchSave()
	}

	// NOTE: once this request arrives in the sender,
	// the latter will start its filestream and uploader
	// initialize the run metadata from settings
	var git *service.GitRepoRecord
	if run.GetGit().GetRemoteUrl() != "" || run.GetGit().GetCommit() != "" {
		git = &service.GitRepoRecord{
			RemoteUrl: run.GetGit().GetRemoteUrl(),
			Commit:    run.GetGit().GetCommit(),
		}
	}

	metadata := &service.MetadataRequest{
		Os:            h.settings.GetXOs().GetValue(),
		Python:        h.settings.GetXPython().GetValue(),
		Host:          h.settings.GetHost().GetValue(),
		Cuda:          h.settings.GetXCuda().GetValue(),
		Program:       h.settings.GetProgram().GetValue(),
		CodePath:      h.settings.GetProgramRelpath().GetValue(),
		CodePathLocal: h.settings.GetXCodePathLocal().GetValue(),
		Email:         h.settings.GetEmail().GetValue(),
		Root:          h.settings.GetRootDir().GetValue(),
		Username:      h.settings.GetUsername().GetValue(),
		Docker:        h.settings.GetDocker().GetValue(),
		Executable:    h.settings.GetXExecutable().GetValue(),
		Args:          h.settings.GetXArgs().GetValue(),
		Colab:         h.settings.GetColabUrl().GetValue(),
		StartedAt:     run.GetStartTime(),
		Git:           git,
	}

	if !h.settings.GetXDisableStats().GetValue() {
		systemInfo := h.systemMonitor.Probe()
		if systemInfo != nil {
			proto.Merge(metadata, systemInfo)
		}
	}
	h.handleMetadata(metadata)

	h.respond(record, &service.Response{})
}

func (h *Handler) handleRequestPythonPackages(_ *service.Record, request *service.PythonPackagesRequest) {
	// write all requirements to a file
	// send the file as a Files record
	filename := filepath.Join(h.settings.GetFilesDir().GetValue(), RequirementsFileName)
	file, err := os.Create(filename)
	if err != nil {
		h.logger.Error("error creating requirements file", "error", err)
		return
	}
	defer func(file *os.File) {
		err := file.Close()
		if err != nil {
			h.logger.Error("error closing requirements file", "error", err)
		}
	}(file)

	for _, pkg := range request.Package {
		line := fmt.Sprintf("%s==%s\n", pkg.Name, pkg.Version)
		_, err := file.WriteString(line)
		if err != nil {
			h.logger.Error("error writing requirements file", "error", err)
			return
		}
	}
	record := &service.Record{
		RecordType: &service.Record_Files{
			Files: &service.FilesRecord{
				Files: []*service.FilesItem{
					{
						Path: RequirementsFileName,
						Type: service.FilesItem_WANDB,
					},
				},
			},
		},
	}
	h.handleFiles(record)
}

func (h *Handler) handleCodeSave() {
	programRelative := h.settings.GetProgramRelpath().GetValue()
	if programRelative == "" {
		h.logger.Warn("handleCodeSave: program relative path is empty")
		return
	}

	programAbsolute := h.settings.GetProgramAbspath().GetValue()
	if _, err := os.Stat(programAbsolute); err != nil {
		h.logger.Warn("handleCodeSave: program absolute path does not exist", "path", programAbsolute)
		return
	}

	codeDir := filepath.Join(h.settings.GetFilesDir().GetValue(), "code")
	if err := os.MkdirAll(filepath.Join(codeDir, filepath.Dir(programRelative)), os.ModePerm); err != nil {
		return
	}
	savedProgram := filepath.Join(codeDir, programRelative)
	if _, err := os.Stat(savedProgram); err != nil {
		if err = utils.CopyFile(programAbsolute, savedProgram); err != nil {
			return
		}
	}
	record := &service.Record{
		RecordType: &service.Record_Files{
			Files: &service.FilesRecord{
				Files: []*service.FilesItem{
					{
						Path: filepath.Join("code", programRelative),
						Type: service.FilesItem_WANDB,
					},
				},
			},
		},
	}
	h.handleFiles(record)
}

func (h *Handler) handlePatchSave() {
	// capture git state
	if h.settings.GetDisableGit().GetValue() {
		return
	}

	git := NewGit(h.settings.GetRootDir().GetValue(), h.logger)
	if !git.IsAvailable() {
		return
	}

	var files []*service.FilesItem

	filesDirPath := h.settings.GetFilesDir().GetValue()
	file := filepath.Join(filesDirPath, DiffFileName)
	if err := git.SavePatch("HEAD", file); err != nil {
		h.logger.Error("error generating diff", "error", err)
	} else {
		files = append(files, &service.FilesItem{Path: DiffFileName, Type: service.FilesItem_WANDB})
	}

	if output, err := git.LatestCommit("@{u}"); err != nil {
		h.logger.Error("error getting latest commit", "error", err)
	} else {
		diffFileName := fmt.Sprintf("diff_%s.patch", output)
		file = filepath.Join(filesDirPath, diffFileName)
		if err := git.SavePatch("@{u}", file); err != nil {
			h.logger.Error("error generating diff", "error", err)
		} else {
			files = append(files, &service.FilesItem{Path: diffFileName, Type: service.FilesItem_WANDB})
		}
	}

	if len(files) == 0 {
		return
	}

	record := &service.Record{
		RecordType: &service.Record_Files{
			Files: &service.FilesRecord{
				Files: files,
			},
		},
	}
	h.handleFiles(record)
}

func (h *Handler) handleMetadata(request *service.MetadataRequest) {
	// TODO: Sending metadata as a request for now, eventually this should be turned into
	//  a record and stored in the transaction log
	if h.settings.GetXDisableMeta().GetValue() {
		return
	}

	mo := protojson.MarshalOptions{
		Indent: "  ",
		// EmitUnpopulated: true,
	}
	jsonBytes, err := mo.Marshal(request)
	if err != nil {
		h.logger.CaptureError("error marshalling metadata", err)
		return
	}
	filePath := filepath.Join(h.settings.GetFilesDir().GetValue(), MetaFileName)
	if err := os.WriteFile(filePath, jsonBytes, 0644); err != nil {
		h.logger.CaptureError("error writing metadata file", err)
		return
	}

	record := &service.Record{
		RecordType: &service.Record_Files{
			Files: &service.FilesRecord{
				Files: []*service.FilesItem{
					{
						Path: MetaFileName,
						Type: service.FilesItem_WANDB,
					},
				},
			},
		},
	}

	h.handleFiles(record)
}

func (h *Handler) handleRequestAttach(record *service.Record) {
	response := &service.Response{
		ResponseType: &service.Response_AttachResponse{
			AttachResponse: &service.AttachResponse{
				Run: h.runRecord,
			},
		},
	}
	h.respond(record, response)
}

func (h *Handler) handleRequestCancel(request *service.CancelRequest) {
	// TODO(flow-control): implement cancel
	cancelSlot := request.GetCancelSlot()
	if cancelSlot != "" {
		h.mailbox.Cancel(cancelSlot)
	}
}

func (h *Handler) handleRequestPause() {
	h.runTimer.Pause()
	h.systemMonitor.Stop()
}

func (h *Handler) handleRequestResume() {
	h.runTimer.Resume()
	h.systemMonitor.Do()
}

func (h *Handler) handleSystemMetrics(record *service.Record) {
	h.fwdRecord(record)
}

func (h *Handler) handleOutput(record *service.Record) {
	h.fwdRecord(record)
}

func (h *Handler) handleOutputRaw(record *service.Record) {
	h.fwdRecord(record)
}

func (h *Handler) handlePreempting(record *service.Record) {
	h.fwdRecord(record)
}

func (h *Handler) handleRun(record *service.Record) {
	h.fwdRecordWithControl(record,
		func(control *service.Control) {
			control.AlwaysSend = true
		},
	)
}

func (h *Handler) handleConfig(record *service.Record) {
	h.fwdRecord(record)
}

func (h *Handler) handleAlert(record *service.Record) {
	h.fwdRecord(record)
}

func (h *Handler) handleExit(record *service.Record, exit *service.RunExitRecord) {
	// stop the run timer and set the runtime
	h.runTimer.Pause()
	exit.Runtime = int32(h.runTimer.Elapsed().Seconds())

	if !h.settings.GetXSync().GetValue() {
		summaryRecord := &service.Record{
			RecordType: &service.Record_Summary{
				Summary: &service.SummaryRecord{},
			},
		}
		h.handleSummary(summaryRecord, summaryRecord.GetSummary())
	}

	// send the exit record
	h.fwdRecordWithControl(record,
		func(control *service.Control) {
			control.AlwaysSend = true
			// do not write to the transaction log when syncing an offline run
			if h.settings.GetXSync().GetValue() {
				control.Local = true
			}
		},
	)
}

func (h *Handler) handleFiles(record *service.Record) {
	if record.GetFiles() == nil {
		return
	}
	h.fwdRecord(record)
}

func (h *Handler) handleRequestGetSummary(record *service.Record) {
	response := &service.Response{}

	items, err := h.runSummary.Flatten()
	if err != nil {
		h.logger.CaptureError("Error flattening run summary", err)
		h.respond(record, response)
		return
	}

	response.ResponseType = &service.Response_GetSummaryResponse{
		GetSummaryResponse: &service.GetSummaryResponse{
			Item: items,
		},
	}
	h.respond(record, response)
}

func (h *Handler) handleRequestGetSystemMetrics(record *service.Record) {
	sm := h.systemMonitor.GetBuffer()

	response := &service.Response{}

	response.ResponseType = &service.Response_GetSystemMetricsResponse{
		GetSystemMetricsResponse: &service.GetSystemMetricsResponse{
			SystemMetrics: make(map[string]*service.SystemMetricsBuffer),
		},
	}

	for key, samples := range sm {
		buffer := make([]*service.SystemMetricSample, 0, len(samples.GetElements()))

		// convert samples to buffer:
		for _, sample := range samples.GetElements() {
			buffer = append(buffer, &service.SystemMetricSample{
				Timestamp: sample.Timestamp,
				Value:     float32(sample.Value),
			})
		}
		// add to response as map key: buffer
		response.GetGetSystemMetricsResponse().SystemMetrics[key] = &service.SystemMetricsBuffer{
			Record: buffer,
		}
	}

	h.respond(record, response)
}

func (h *Handler) handleRequestInternalMessages(record *service.Record) {
	messages := h.internalPrinter.Read()
	response := &service.Response{
		ResponseType: &service.Response_InternalMessagesResponse{
			InternalMessagesResponse: &service.InternalMessagesResponse{
				Messages: &service.InternalMessages{
					Warning: messages,
				},
			},
		},
	}
	h.respond(record, response)
}

func (h *Handler) handleRequestSync(record *service.Record) {
	h.fwdRecord(record)
}

func (h *Handler) handleRequestSenderRead(record *service.Record) {
	h.fwdRecord(record)
}

func (h *Handler) handleTelemetry(record *service.Record) {
	h.fwdRecord(record)
}

func (h *Handler) handleUseArtifact(record *service.Record) {
	h.fwdRecord(record)
}

func (h *Handler) handleRequestJobInput(record *service.Record) {
	h.fwdRecord(record)
}

func (h *Handler) handleSummary(record *service.Record, summary *service.SummaryRecord) {
	if !h.settings.GetXSync().GetValue() {
		// if sync is enabled, we don't need to do all this
		runtime := int32(h.runTimer.Elapsed().Seconds())

		// update summary with runtime
		summary.Update = append(summary.Update, &service.SummaryItem{
			NestedKey: []string{"_wandb", "runtime"},
			ValueJson: fmt.Sprintf("%d", runtime),
		})
	}

	h.runSummary.ApplyChangeRecord(
		summary,
		func(err error) {
			h.logger.CaptureError("Error updating run summary", err)
		},
	)

	h.fwdRecordWithControl(record,
		func(control *service.Control) {
			control.AlwaysSend = true
			// do not write to the transaction log when syncing an offline run
			if h.settings.GetXSync().GetValue() {
				control.Local = true
			}
		},
	)
}

func (h *Handler) handleTBrecord(record *service.Record) {
	err := h.tbHandler.Handle(record)
	if err != nil {
		h.logger.CaptureError("error handling tbrecord", err)
	}
}

// The main entry point for history records.
//
// This processes a history record and forwards it to the writer.
//
// This function flushes the history record to the writer and updates the
// summary. It is responsible for adding internal history items to the history
// record, matching current history items with defined metrics, and creating
// new metrics if needed. It also handles step metric in case it needs to be
// synced, but not part of the history record. This function is also responsible
// for sampling history items.
func (h *Handler) handleHistory(history *service.HistoryRecord) {
	// TODO replace history encoding with a map,
	//  this will make it easier to handle history

	if len(history.GetItem()) == 0 {
		return
	}

	runtime := h.runTimer.Elapsed().Seconds()
	history.Item = append(history.Item, &service.HistoryItem{
		Key:       "_runtime",
		ValueJson: fmt.Sprintf("%f", runtime),
	})
	if !h.settings.GetXShared().GetValue() {
		history.Item = append(history.Item, &service.HistoryItem{
			Key:       "_step",
			ValueJson: fmt.Sprintf("%d", history.GetStep().GetNum()),
		})
	}

<<<<<<< HEAD
	// impute missing step metrics if needed
	imputed := []*service.HistoryItem{}
	for _, item := range history.GetItem() {
		key := item.GetKey()
		needs := h.checkNeedsImputation(key)
		if needs {
			// we use the summary value of the metric as the algorithm
			// for imputing the step metric
			// TODO: fix this (we don't want to use Tree() here)
			if val, ok := h.runSummary.Tree()[key]; ok {
				// TODO: add nested key support
				value, err := json.Marshal(val)
				if err != nil {
					h.logger.CaptureError("error marshalling step metric value", err)
					continue
				}
				imputed = append(imputed, &service.HistoryItem{
					Key:       item.GetKey(),
					ValueJson: string(value),
				})
			}
		}
	}
	history.Item = append(history.Item, imputed...)
=======
	// handles all history items. It is responsible for matching current history
	// items with defined metrics, and creating new metrics if needed. It also handles step metric in case
	// it needs to be synced, but not part of the history record.
	// This means that there are metrics defined for this run
	if h.metricHandler != nil {
		items := make([]*service.HistoryItem, 0, len(history.GetItem()))
		for _, item := range history.GetItem() {
			// TODO: handle nested metric metrics (e.g. metric defined by another metric)
			if metric := h.imputeStepMetric(item); metric != nil {
				items = append(items, metric)
			}
		}
		history.Item = append(history.Item, items...)
	}
>>>>>>> e95426d5

	h.sampleHistory(history)

	record := &service.Record{
		RecordType: &service.Record_History{
			History: history,
		},
	}
	h.fwdRecord(record)

	// TODO add an option to disable summary (this could be quite expensive)
	if h.runSummary == nil {
		return
	}

	summary := make([]*service.SummaryItem, 0, len(history.GetItem()))
	for _, item := range history.GetItem() {
		summaryItem := &service.SummaryItem{
			Key:       item.Key,
			NestedKey: item.NestedKey,
			ValueJson: item.ValueJson,
		}
		summary = append(summary, summaryItem)
	}

	record = &service.Record{
		RecordType: &service.Record_Summary{
			Summary: &service.SummaryRecord{
				Update: summary,
			},
		},
	}
	h.handleSummary(record, record.GetSummary())
}

func (h *Handler) handleRequestNetworkStatus(record *service.Record) {
	h.fwdRecord(record)
}

// The main entry point for partial history records.
//
// This collects partial history records until a full history record is
// received. A full history record is received when the condition for flushing
// the history record is met. The condition for flushing the history record is
// determined by the action in the partial history request and the step number.
// Once a full history record is received, it is forwarded to the writer.
func (h *Handler) handleRequestPartialHistory(_ *service.Record, request *service.PartialHistoryRequest) {
	if h.settings.GetXShared().GetValue() {
		h.handlePartialHistoryAsync(request)
	} else {
		h.handlePartialHistorySync(request)
	}
}

// The main entry point for partial history records in the shared mode.
//
// This collects partial history records until a full history record is
// received. This is the asynchronous version of handlePartialHistory.
// In this mode, the server will assign a step number to the history record.
func (h *Handler) handlePartialHistoryAsync(request *service.PartialHistoryRequest) {
	// This is the first partial history record we receive
	if h.runHistory == nil {
		h.runHistory = runhistory.New()
	}
	// Append the history items from the request to the current history record.
<<<<<<< HEAD
	h.runHistory.ApplyChangeRecord(request.GetItem(), func(err error) {
		h.logger.CaptureError("Error updating run history", err)
	})
=======
	h.runHistory.ApplyChangeRecord(request.GetItem(),
		func(err error) {
			h.logger.CaptureError("Error updating run history", err)
		})
>>>>>>> e95426d5

	// Flush the history record and start to collect a new one
	if request.GetAction() == nil || request.GetAction().GetFlush() {
		items, err := h.runHistory.Flatten()
		if err != nil {
			h.logger.CaptureError("Error flattening run history", err)
<<<<<<< HEAD
			// TODO: report error back to the client
=======
			msg := "Failed to process history record, skipping syncing."
			h.internalPrinter.Write(msg)
			return
>>>>>>> e95426d5
		}
		h.handleHistory(&service.HistoryRecord{
			Item: items,
		})
	}
}

// The main entry point for partial history records in the non-shared mode.
//
// This collects partial history records until a full history record is
// received. This is the synchronous version of handlePartialHistory.
// In this mode, the client will assign a step number to the history record.
// The client is responsible for ensuring that the step number is monotonically
// increasing.
func (h *Handler) handlePartialHistorySync(request *service.PartialHistoryRequest) {

	// This is the first partial history record we receive
	// for this step, so we need to initialize the history record
	// and step. If the user provided a step in the request,
	// use that, otherwise use 0.
	if h.runHistory == nil {

		step := h.runRecord.GetStartingStep()
		h.runHistory = runhistory.NewWithStep(step)
	}

	// The HistoryRecord struct is responsible for tracking data related to
	//	a single step in the history. Users can send multiple partial history
	//	records for a single step. Each partial history record contains a
	//	step number, a flush flag, and a list of history items.
	//
	// The step number indicates the step number for the history record. The
	// flush flag determines whether the history record should be flushed
	// after processing the request. The history items are appended to the
	// existing history record.
	//
	// The following logic is used to process the request:
	//
	// -  If the request includes a step number and the step number is greater
	//		than the current step number, the current history record is flushed
	//		and a new history record is created.
	// - If the step number in the request is less than the current step number,
	//		we ignore the request and log a warning.
	// 		NOTE: the server requires the steps of the history records
	// 		to be monotonically increasing.
	// -  If the step number in the request matches the current step number, the
	//		history items are appended to the current history record.
	//
	// - If the request has a flush flag, another flush might occur after for
	// the current history record after processing the request.
	//
	// - If the request doesn't have a step, and doesn't have a flush flag, this
	// is equivalent to step being equal to the current step number and a flush
	// flag being set to true.
	if request.GetStep() != nil {
		step := request.Step.GetNum()
<<<<<<< HEAD
		current := h.runHistory.Step
=======
		current := h.runHistory.GetStep()
>>>>>>> e95426d5
		if step > current {
			items, err := h.runHistory.Flatten()
			if err != nil {
				h.logger.CaptureError("Error flattening run history", err)
<<<<<<< HEAD
				// TODO: what should we do here?
=======
				msg := fmt.Sprintf(
					"Failed to process history record, for step %d, skipping...",
					h.runHistory.GetStep(),
				)
				h.internalPrinter.Write(msg)
>>>>>>> e95426d5
				return
			}
			history := &service.HistoryRecord{
				Step: &service.HistoryStep{
<<<<<<< HEAD
					Num: h.runHistory.Step,
=======
					Num: h.runHistory.GetStep(),
>>>>>>> e95426d5
				},
				Item: items,
			}
			h.handleHistory(history)
			h.runHistory = runhistory.NewWithStep(step)
		} else if step < current {
			h.logger.CaptureWarn("handlePartialHistorySync: ignoring history record", "step", step, "current", current)
			msg := fmt.Sprintf("steps must be monotonically increasing, received history record for a step (%d) "+
				"that is less than the current step (%d) this data will be ignored. if you need to log data out of order, "+
				"please see: https://wandb.me/define-metric", step, current)
			h.internalPrinter.Write(msg)
			return
		}
	}

	// Append the history items from the request to the current history record.
<<<<<<< HEAD
	h.runHistory.ApplyChangeRecord(request.GetItem(), func(err error) {
		h.logger.CaptureError("Error updating run history", err)
	})
=======
	h.runHistory.ApplyChangeRecord(request.GetItem(),
		func(err error) {
			h.logger.CaptureError("Error updating run history", err)
		})
>>>>>>> e95426d5

	// Flush the history record and start to collect a new one with
	// the next step number.
	if (request.GetStep() == nil && request.GetAction() == nil) || request.GetAction().GetFlush() {
		items, err := h.runHistory.Flatten()
		if err != nil {
			h.logger.CaptureError("Error flattening run history", err)
<<<<<<< HEAD
=======
			msg := fmt.Sprintf(
				"Failed to process history record, for step %d, skipping...",
				h.runHistory.GetStep(),
			)
			h.internalPrinter.Write(msg)
>>>>>>> e95426d5
			return
		}
		history := &service.HistoryRecord{
			Step: &service.HistoryStep{
<<<<<<< HEAD
				Num: h.runHistory.Step,
=======
				Num: h.runHistory.GetStep(),
>>>>>>> e95426d5
			},
			Item: items,
		}
		h.handleHistory(history)
<<<<<<< HEAD
		step := h.runHistory.Step + 1
=======
		step := h.runHistory.GetStep() + 1
>>>>>>> e95426d5
		h.runHistory = runhistory.NewWithStep(step)
	}
}

// sync history item with step metric if needed

// This function checks if a history item matches a defined metric or a glob
// metric. If the step metric is not part of the history record, and it needs to
// be synced, the function imputes the step metric and returns it.
func (h *Handler) checkNeedsImputation(key string) bool {

	// check if history item matches a defined metric or a glob metric
	metric, ok := h.runMetric.MatchMetric(key)
	if metric != nil && !ok {
		record := &service.Record{
			RecordType: &service.Record_Metric{
				Metric: metric,
			},
			Control: &service.Control{
				Local: true,
			},
		}
		h.handleMetric(record, metric)
	}

	stepKey := metric.GetStepMetric()

	// check if step metric is defined and if it needs to be synced
	if stepKey == "" || !metric.GetOptions().GetStepSync() {
		return false
	}

	// check if step metric is already in history
<<<<<<< HEAD

	// TODO: fix this (we don't want to use Tree() here)
	if _, ok := h.runHistory.Tree()[stepKey]; ok {
		return false
=======
	// TODO: avoid using the Tree method
	if _, ok := h.runHistory.Tree()[key]; ok {
		return nil
	}

	// TODO: avoid using the tree representation of the summary
	// TODO: avoid using json marshalling
	// we use the summary value of the metric as the algorithm for imputing the step metric
	if value, ok := h.runSummary.Tree()[key]; ok {
		v, err := json.Marshal(value)
		if err != nil {
			h.logger.CaptureError("error marshalling step metric value", err)
			return nil
		}
		item := []*service.HistoryItem{
			{
				Key:       key,
				ValueJson: string(v),
			},
		}
		h.runHistory.ApplyChangeRecord(
			item,
			func(err error) {
				h.logger.CaptureError("Error updating run history", err)
			},
		)
		return item[0]
>>>>>>> e95426d5
	}
	return true
}

// samples history items and updates the history record with the sampled values
//
// This function samples history items and updates the history record with the
// sampled values. It is used to display a subset of the history items in the
// terminal. The sampling is done using a reservoir sampling algorithm.
func (h *Handler) handleRequestSampledHistory(record *service.Record) {
	response := &service.Response{}

	if h.samplers != nil {
		var items []*service.SampledHistoryItem
		for key, sampler := range h.samplers {
			values := sampler.Sample()
			item := &service.SampledHistoryItem{
				Key:         key,
				ValuesFloat: values,
			}
			items = append(items, item)
		}

		response.ResponseType = &service.Response_SampledHistoryResponse{
			SampledHistoryResponse: &service.SampledHistoryResponse{
				Item: items,
			},
		}
	}

	h.respond(record, response)
}

// sample history items and update the samplers map before flushing the history
// record as these values are finalized for the current step
func (h *Handler) sampleHistory(history *service.HistoryRecord) {
	// initialize the samplers map if it doesn't exist
	if h.samplers == nil {
		h.samplers = make(map[string]*sampler.ReservoirSampler[float32])
	}

	for _, item := range history.GetItem() {
		var value float32
		if err := json.Unmarshal([]byte(item.ValueJson), &value); err != nil {
			// ignore items that cannot be parsed as float32
			continue
		}

		// create a new sampler if it doesn't exist
		if _, ok := h.samplers[item.Key]; !ok {
			h.samplers[item.Key] = sampler.NewReservoirSampler[float32](48, 0.0005)
		}

		// add the new value to the sampler
		h.samplers[item.Key].Add(value)
	}
}

func (h *Handler) GetRun() *service.RunRecord {
	return h.runRecord
}<|MERGE_RESOLUTION|>--- conflicted
+++ resolved
@@ -5,10 +5,7 @@
 	"fmt"
 	"os"
 	"path/filepath"
-<<<<<<< HEAD
-=======
 	"strings"
->>>>>>> e95426d5
 
 	"github.com/segmentio/encoding/json"
 	"github.com/wandb/wandb/core/pkg/monitor"
@@ -20,10 +17,7 @@
 	"github.com/wandb/wandb/core/internal/mailbox"
 	"github.com/wandb/wandb/core/internal/runfiles"
 	"github.com/wandb/wandb/core/internal/runhistory"
-<<<<<<< HEAD
 	"github.com/wandb/wandb/core/internal/runmetric"
-=======
->>>>>>> e95426d5
 	"github.com/wandb/wandb/core/internal/runsummary"
 	"github.com/wandb/wandb/core/internal/sampler"
 	"github.com/wandb/wandb/core/internal/timer"
@@ -1017,7 +1011,6 @@
 		})
 	}
 
-<<<<<<< HEAD
 	// impute missing step metrics if needed
 	imputed := []*service.HistoryItem{}
 	for _, item := range history.GetItem() {
@@ -1042,22 +1035,7 @@
 		}
 	}
 	history.Item = append(history.Item, imputed...)
-=======
-	// handles all history items. It is responsible for matching current history
-	// items with defined metrics, and creating new metrics if needed. It also handles step metric in case
-	// it needs to be synced, but not part of the history record.
-	// This means that there are metrics defined for this run
-	if h.metricHandler != nil {
-		items := make([]*service.HistoryItem, 0, len(history.GetItem()))
-		for _, item := range history.GetItem() {
-			// TODO: handle nested metric metrics (e.g. metric defined by another metric)
-			if metric := h.imputeStepMetric(item); metric != nil {
-				items = append(items, metric)
-			}
-		}
-		history.Item = append(history.Item, items...)
-	}
->>>>>>> e95426d5
+
 
 	h.sampleHistory(history)
 
@@ -1123,29 +1101,20 @@
 		h.runHistory = runhistory.New()
 	}
 	// Append the history items from the request to the current history record.
-<<<<<<< HEAD
-	h.runHistory.ApplyChangeRecord(request.GetItem(), func(err error) {
-		h.logger.CaptureError("Error updating run history", err)
-	})
-=======
 	h.runHistory.ApplyChangeRecord(request.GetItem(),
 		func(err error) {
 			h.logger.CaptureError("Error updating run history", err)
 		})
->>>>>>> e95426d5
+
 
 	// Flush the history record and start to collect a new one
 	if request.GetAction() == nil || request.GetAction().GetFlush() {
 		items, err := h.runHistory.Flatten()
 		if err != nil {
 			h.logger.CaptureError("Error flattening run history", err)
-<<<<<<< HEAD
-			// TODO: report error back to the client
-=======
 			msg := "Failed to process history record, skipping syncing."
 			h.internalPrinter.Write(msg)
 			return
->>>>>>> e95426d5
 		}
 		h.handleHistory(&service.HistoryRecord{
 			Item: items,
@@ -1202,33 +1171,21 @@
 	// flag being set to true.
 	if request.GetStep() != nil {
 		step := request.Step.GetNum()
-<<<<<<< HEAD
-		current := h.runHistory.Step
-=======
 		current := h.runHistory.GetStep()
->>>>>>> e95426d5
 		if step > current {
 			items, err := h.runHistory.Flatten()
 			if err != nil {
 				h.logger.CaptureError("Error flattening run history", err)
-<<<<<<< HEAD
-				// TODO: what should we do here?
-=======
 				msg := fmt.Sprintf(
 					"Failed to process history record, for step %d, skipping...",
 					h.runHistory.GetStep(),
 				)
 				h.internalPrinter.Write(msg)
->>>>>>> e95426d5
 				return
 			}
 			history := &service.HistoryRecord{
 				Step: &service.HistoryStep{
-<<<<<<< HEAD
-					Num: h.runHistory.Step,
-=======
 					Num: h.runHistory.GetStep(),
->>>>>>> e95426d5
 				},
 				Item: items,
 			}
@@ -1245,16 +1202,10 @@
 	}
 
 	// Append the history items from the request to the current history record.
-<<<<<<< HEAD
-	h.runHistory.ApplyChangeRecord(request.GetItem(), func(err error) {
-		h.logger.CaptureError("Error updating run history", err)
-	})
-=======
 	h.runHistory.ApplyChangeRecord(request.GetItem(),
 		func(err error) {
 			h.logger.CaptureError("Error updating run history", err)
 		})
->>>>>>> e95426d5
 
 	// Flush the history record and start to collect a new one with
 	// the next step number.
@@ -1262,32 +1213,21 @@
 		items, err := h.runHistory.Flatten()
 		if err != nil {
 			h.logger.CaptureError("Error flattening run history", err)
-<<<<<<< HEAD
-=======
 			msg := fmt.Sprintf(
 				"Failed to process history record, for step %d, skipping...",
 				h.runHistory.GetStep(),
 			)
 			h.internalPrinter.Write(msg)
->>>>>>> e95426d5
 			return
 		}
 		history := &service.HistoryRecord{
 			Step: &service.HistoryStep{
-<<<<<<< HEAD
-				Num: h.runHistory.Step,
-=======
 				Num: h.runHistory.GetStep(),
->>>>>>> e95426d5
 			},
 			Item: items,
 		}
 		h.handleHistory(history)
-<<<<<<< HEAD
-		step := h.runHistory.Step + 1
-=======
 		step := h.runHistory.GetStep() + 1
->>>>>>> e95426d5
 		h.runHistory = runhistory.NewWithStep(step)
 	}
 }
@@ -1321,12 +1261,6 @@
 	}
 
 	// check if step metric is already in history
-<<<<<<< HEAD
-
-	// TODO: fix this (we don't want to use Tree() here)
-	if _, ok := h.runHistory.Tree()[stepKey]; ok {
-		return false
-=======
 	// TODO: avoid using the Tree method
 	if _, ok := h.runHistory.Tree()[key]; ok {
 		return nil
@@ -1354,7 +1288,6 @@
 			},
 		)
 		return item[0]
->>>>>>> e95426d5
 	}
 	return true
 }
