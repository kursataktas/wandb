--- conflicted
+++ resolved
@@ -194,11 +194,7 @@
 				s.loopBackChan,
 			),
 			FileTransferStats: fileTransferStats,
-<<<<<<< HEAD
-=======
 			RunSummary:        runSummary,
-			MetricHandler:     NewMetricHandler(),
->>>>>>> 10490661
 			Mailbox:           mailbox,
 		},
 	)
