package server

import (
	"context"
	"fmt"
	"io"
	"log/slog"
	"os"
	"path/filepath"
	"sync"

	"github.com/Khan/genqlient/graphql"
	"github.com/wandb/wandb/core/internal/filetransfer"
	"github.com/wandb/wandb/core/internal/mailbox"
	"github.com/wandb/wandb/core/internal/runfiles"
	"github.com/wandb/wandb/core/internal/settings"
	"github.com/wandb/wandb/core/internal/shared"
	"github.com/wandb/wandb/core/internal/version"
	"github.com/wandb/wandb/core/internal/watcher"
	"github.com/wandb/wandb/core/pkg/filestream"
	"github.com/wandb/wandb/core/pkg/monitor"
	"github.com/wandb/wandb/core/pkg/observability"
	"github.com/wandb/wandb/core/pkg/service"
)

const (
	internalConnectionId = "internal"
)

// Stream is a collection of components that work together to handle incoming
// data for a W&B run, store it locally, and send it to a W&B server.
// Stream.handler receives incoming data from the client and dispatches it to
// Stream.writer, which writes it to a local file. Stream.writer then sends the
// data to Stream.sender, which sends it to the W&B server. Stream.dispatcher
// handles dispatching responses to the appropriate client responders.
type Stream struct {
	// ctx is the context for the stream
	ctx context.Context

	// cancel is the cancel function for the stream
	cancel context.CancelFunc

	// logger is the logger for the stream
	logger *observability.CoreLogger

	// wg is the WaitGroup for the stream
	wg sync.WaitGroup

	// settings is the settings for the stream
	settings *settings.Settings

	// handler is the handler for the stream
	handler *Handler

	// writer is the writer for the stream
	writer *Writer

	// sender is the sender for the stream
	sender *Sender

	// inChan is the channel for incoming messages
	inChan chan *service.Record

	// loopBackChan is the channel for internal loopback messages
	loopBackChan chan *service.Record

	// internal responses from teardown path typically
	outChan chan *service.ServerResponse

	// dispatcher is the dispatcher for the stream
	dispatcher *Dispatcher
}

func streamLogger(settings *settings.Settings) *observability.CoreLogger {
	// TODO: when we add session concept re-do this to use user provided path
	targetPath := filepath.Join(settings.GetLogDir(), "debug-core.log")
	if path := defaultLoggerPath.Load(); path != nil {
		path := path.(string)
		// check path exists
		if _, err := os.Stat(path); !os.IsNotExist(err) {
			err := os.Symlink(path, targetPath)
			if err != nil {
				slog.Error("error creating symlink", "error", err)
			}
		}
	}

	var writers []io.Writer
	name := settings.GetInternalLogFile()
	file, err := os.OpenFile(name, os.O_APPEND|os.O_CREATE|os.O_WRONLY, 0666)
	if err != nil {
		slog.Error(fmt.Sprintf("error opening log file: %s", err))
	} else {
		writers = append(writers, file)
	}
	writer := io.MultiWriter(writers...)

	// TODO: add a log level to the settings
	level := slog.LevelInfo
	if os.Getenv("WANDB_CORE_DEBUG") != "" {
		level = slog.LevelDebug
	}

	opts := &slog.HandlerOptions{
		Level: level,
		// AddSource: true,
	}

	logger := observability.NewCoreLogger(
		slog.New(slog.NewJSONHandler(writer, opts)),
		observability.WithTags(observability.Tags{}),
		observability.WithCaptureMessage(observability.CaptureMessage),
		observability.WithCaptureException(observability.CaptureException),
	)
	logger.Info("using version", "core version", version.Version)
	logger.Info("created symlink", "path", targetPath)
	tags := observability.Tags{
		"run_id":  settings.GetRunID(),
		"run_url": settings.GetRunURL(),
		"project": settings.GetProject(),
		"entity":  settings.GetEntity(),
	}
	logger.SetTags(tags)

	return logger
}

// NewStream creates a new stream with the given settings and responders.
func NewStream(ctx context.Context, settings *settings.Settings, _ string) *Stream {
	ctx, cancel := context.WithCancel(ctx)
	s := &Stream{
		ctx:          ctx,
		cancel:       cancel,
		logger:       streamLogger(settings),
		wg:           sync.WaitGroup{},
		settings:     settings,
		inChan:       make(chan *service.Record, BufferSize),
		loopBackChan: make(chan *service.Record, BufferSize),
		outChan:      make(chan *service.ServerResponse, BufferSize),
	}

	w := watcher.New(watcher.Params{
		Logger:   s.logger,
		FilesDir: s.settings.Proto.GetFilesDir().GetValue(),
	})

	// TODO: replace this with a logger that can be read by the user
	peeker := observability.NewPeeker()

	backendOrNil := NewBackend(s.logger, settings)
	fileTransferStats := filetransfer.NewFileTransferStats()
	var graphqlClientOrNil graphql.Client
	var fileStreamOrNil filestream.FileStream
	var fileTransferManagerOrNil filetransfer.FileTransferManager
	var runfilesUploaderOrNil runfiles.Uploader
	if backendOrNil != nil {
		graphqlClientOrNil = NewGraphQLClient(backendOrNil, settings, peeker)
		fileStreamOrNil = NewFileStream(backendOrNil, s.logger, settings, peeker)
		fileTransferManagerOrNil = NewFileTransferManager(
			fileTransferStats,
			s.logger,
			settings,
		)
		runfilesUploaderOrNil = NewRunfilesUploader(
			s.ctx,
			s.logger,
			settings,
			fileStreamOrNil,
			fileTransferManagerOrNil,
			graphqlClientOrNil,
		)
	}

	mailbox := mailbox.NewMailbox()

	s.handler = NewHandler(s.ctx,
		&HandlerParams{
<<<<<<< HEAD
			Settings:   s.settings.Proto,
			Logger:     s.logger,
			FwdChannel: make(chan *service.Record, BufferSize),
			OutChannel: make(chan *service.Result, BufferSize),
			SystemMonitor: monitor.NewSystemMonitor(s.logger,
				settings.Proto,
				s.loopBackChan,
			),
			RunfilesUploader: runfilesUploaderOrNil,
			TBHandler: NewTBHandler(w, s.logger,
				s.settings.Proto,
				s.loopBackChan,
			),
			FileTransferStats: fileTransferStats,
=======
			Logger:            s.logger,
			Settings:          s.settings.Proto,
			ForwardChan:       make(chan *service.Record, BufferSize),
			OutChan:           make(chan *service.Result, BufferSize),
			SystemMonitor:     monitor.NewSystemMonitor(s.logger, s.settings.Proto, s.loopBackChan),
			RunfilesUploader:  runfilesUploaderOrNil,
			TBHandler:         NewTBHandler(w, s.logger, s.settings.Proto, s.loopBackChan),
			FileTransferStats: fileTransferStats,
			SummaryHandler:    NewSummaryHandler(s.logger),
			MetricHandler:     NewMetricHandler(),
>>>>>>> 83d5fe71
			Mailbox:           mailbox,
		},
	)

	s.writer = NewWriter(s.ctx,
		&WriterParams{
<<<<<<< HEAD
			FwdChan:  make(chan *service.Record, BufferSize),
			Settings: s.settings.Proto,
			Logger:   s.logger,
=======
			Logger:   s.logger,
			Settings: s.settings.Proto,
			FwdChan:  make(chan *service.Record, BufferSize),
>>>>>>> 83d5fe71
		},
	)

	s.sender = NewSender(
		s.ctx,
		s.cancel,
		&SenderParams{
<<<<<<< HEAD
			Backend:             backendOrNil,
			FileStream:          fileStreamOrNil,
			FileTransferManager: fileTransferManagerOrNil,
			Logger:              s.logger,
			RunfilesUploader:    runfilesUploaderOrNil,
			Settings:            s.settings.Proto,
			Peeker:              peeker,
			GraphqlClient:       graphqlClientOrNil,
			FwdChan:             s.loopBackChan,
=======
			Logger:              s.logger,
			Settings:            s.settings.Proto,
			Backend:             backendOrNil,
			FileStream:          fileStreamOrNil,
			FileTransferManager: fileTransferManagerOrNil,
			RunfilesUploader:    runfilesUploaderOrNil,
			Peeker:              peeker,
			GraphqlClient:       graphqlClientOrNil,
			ForwardChan:         s.loopBackChan,
>>>>>>> 83d5fe71
			OutChan:             make(chan *service.Result, BufferSize),
			Mailbox:             mailbox,
		},
	)

	s.dispatcher = NewDispatcher(s.logger)

	s.logger.Info("created new stream", "id", s.settings.GetRunID())
	return s
}

// AddResponders adds the given responders to the stream's dispatcher.
func (s *Stream) AddResponders(entries ...ResponderEntry) {
	s.dispatcher.AddResponders(entries...)
}

// Start starts the stream's handler, writer, sender, and dispatcher.
// We use Stream's wait group to ensure that all of these components are cleanly
// finalized and closed when the stream is closed in Stream.Close().
func (s *Stream) Start() {
	// forward records from the inChan and loopBackChan to the handler
	fwdChan := make(chan *service.Record, BufferSize)
	s.wg.Add(1)
	go func() {
		wg := sync.WaitGroup{}
		for _, ch := range []chan *service.Record{s.inChan, s.loopBackChan} {
			wg.Add(1)
			go func(ch chan *service.Record) {
				for record := range ch {
					fwdChan <- record
				}
				wg.Done()
			}(ch)
		}
		wg.Wait()
		close(fwdChan)
		s.wg.Done()
	}()

	// handle the client requests with the handler
	s.wg.Add(1)
	go func() {
		s.handler.Do(fwdChan)
		s.wg.Done()
	}()

	// write the data to a transaction log
	s.wg.Add(1)
	go func() {
		s.writer.Do(s.handler.fwdChan)
		s.wg.Done()
	}()

	// send the data to the server
	s.wg.Add(1)
	go func() {
		s.sender.Do(s.writer.fwdChan)
		s.wg.Done()
	}()

	// handle dispatching between components
	s.wg.Add(1)
	go func() {
		wg := sync.WaitGroup{}
		for _, ch := range []chan *service.Result{s.handler.outChan, s.sender.outChan} {
			wg.Add(1)
			go func(ch chan *service.Result) {
				for result := range ch {
					s.dispatcher.handleRespond(result)
				}
				wg.Done()
			}(ch)
		}
		wg.Wait()
		close(s.outChan)
		s.wg.Done()
	}()
	s.logger.Debug("starting stream", "id", s.settings.GetRunID())
}

// HandleRecord handles the given record by sending it to the stream's handler.
func (s *Stream) HandleRecord(rec *service.Record) {
	s.logger.Debug("handling record", "record", rec)
	s.inChan <- rec
}

func (s *Stream) GetRun() *service.RunRecord {
	return s.handler.GetRun()
}

// Close Gracefully wait for handler, writer, sender, dispatcher to shut down cleanly
// assumes an exit record has already been sent
func (s *Stream) Close() {
	// wait for the context to be canceled in the defer state machine in the sender
	<-s.ctx.Done()
	close(s.loopBackChan)
	close(s.inChan)
	s.wg.Wait()
}

// Respond Handle internal responses like from the finish and close path
func (s *Stream) Respond(resp *service.ServerResponse) {
	s.outChan <- resp
}

func (s *Stream) FinishAndClose(exitCode int32) {
	s.AddResponders(ResponderEntry{s, internalConnectionId})

	if !s.settings.Proto.GetXSync().GetValue() {
		// send exit record to handler
		record := &service.Record{
			RecordType: &service.Record_Exit{
				Exit: &service.RunExitRecord{
					ExitCode: exitCode,
				}},
			Control: &service.Control{AlwaysSend: true, ConnectionId: internalConnectionId, ReqResp: true},
		}

		s.HandleRecord(record)
		// TODO(beta): process the response so we can formulate a more correct footer
		<-s.outChan
	}

	s.Close()

	s.PrintFooter()
	s.logger.Info("closed stream", "id", s.settings.GetRunID())
}

func (s *Stream) PrintFooter() {
	run := s.GetRun()
	shared.PrintHeadFoot(run, s.settings.Proto, true)
}<|MERGE_RESOLUTION|>--- conflicted
+++ resolved
@@ -175,10 +175,9 @@
 
 	s.handler = NewHandler(s.ctx,
 		&HandlerParams{
-<<<<<<< HEAD
 			Settings:   s.settings.Proto,
 			Logger:     s.logger,
-			FwdChannel: make(chan *service.Record, BufferSize),
+			ForwardChan: make(chan *service.Record, BufferSize),
 			OutChannel: make(chan *service.Result, BufferSize),
 			SystemMonitor: monitor.NewSystemMonitor(s.logger,
 				settings.Proto,
@@ -190,33 +189,15 @@
 				s.loopBackChan,
 			),
 			FileTransferStats: fileTransferStats,
-=======
-			Logger:            s.logger,
-			Settings:          s.settings.Proto,
-			ForwardChan:       make(chan *service.Record, BufferSize),
-			OutChan:           make(chan *service.Result, BufferSize),
-			SystemMonitor:     monitor.NewSystemMonitor(s.logger, s.settings.Proto, s.loopBackChan),
-			RunfilesUploader:  runfilesUploaderOrNil,
-			TBHandler:         NewTBHandler(w, s.logger, s.settings.Proto, s.loopBackChan),
-			FileTransferStats: fileTransferStats,
-			SummaryHandler:    NewSummaryHandler(s.logger),
-			MetricHandler:     NewMetricHandler(),
->>>>>>> 83d5fe71
 			Mailbox:           mailbox,
 		},
 	)
 
 	s.writer = NewWriter(s.ctx,
 		&WriterParams{
-<<<<<<< HEAD
-			FwdChan:  make(chan *service.Record, BufferSize),
-			Settings: s.settings.Proto,
-			Logger:   s.logger,
-=======
 			Logger:   s.logger,
 			Settings: s.settings.Proto,
 			FwdChan:  make(chan *service.Record, BufferSize),
->>>>>>> 83d5fe71
 		},
 	)
 
@@ -224,7 +205,6 @@
 		s.ctx,
 		s.cancel,
 		&SenderParams{
-<<<<<<< HEAD
 			Backend:             backendOrNil,
 			FileStream:          fileStreamOrNil,
 			FileTransferManager: fileTransferManagerOrNil,
@@ -234,17 +214,6 @@
 			Peeker:              peeker,
 			GraphqlClient:       graphqlClientOrNil,
 			FwdChan:             s.loopBackChan,
-=======
-			Logger:              s.logger,
-			Settings:            s.settings.Proto,
-			Backend:             backendOrNil,
-			FileStream:          fileStreamOrNil,
-			FileTransferManager: fileTransferManagerOrNil,
-			RunfilesUploader:    runfilesUploaderOrNil,
-			Peeker:              peeker,
-			GraphqlClient:       graphqlClientOrNil,
-			ForwardChan:         s.loopBackChan,
->>>>>>> 83d5fe71
 			OutChan:             make(chan *service.Result, BufferSize),
 			Mailbox:             mailbox,
 		},
