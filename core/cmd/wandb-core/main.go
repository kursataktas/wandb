package main

import (
	"context"
	"flag"
	"log/slog"
	_ "net/http/pprof"
	"os"
	"runtime"
	"runtime/trace"

	"github.com/getsentry/sentry-go"
	"github.com/wandb/wandb/core/pkg/observability"
	"github.com/wandb/wandb/core/pkg/server"
	"github.com/wandb/wandb/core/internal/processlib"
)

// this is set by the build script and used by the observability package
var commit string

func init() {
	runtime.SetBlockProfileRate(1)
}

func main() {
	// Flags to control the server
	portFilename := flag.String("port-filename", "port_file.txt", "filename for port to communicate with client")
	pid := flag.Int("pid", 0, "pid of the process to communicate with")
	enableDebugLogging := flag.Bool("debug", false, "enable debug logging")
	disableAnalytics := flag.Bool("no-observability", false, "turn off observability")
	traceFile := flag.String("trace", "", "file name to write trace output to")
	// TODO: remove these flags, they are here for backward compatibility
	_ = flag.Bool("serve-sock", false, "use sockets")

	flag.Parse()

        if *pid != 0 {
                // Lets make sure this process is killed by the OS (if supported)
                processlib.ShutdownOnParentDeath(*pid)
        }

	// set up sentry reporting
	observability.InitSentry(*disableAnalytics, commit)
	defer sentry.Flush(2)

	// store commit hash in context
	ctx := context.Background()
	ctx = context.WithValue(ctx, observability.Commit("commit"), commit)

	var loggerPath string
	if file, _ := observability.GetLoggerPath(); file != nil {
		level := slog.LevelInfo
		if *enableDebugLogging {
			level = slog.LevelDebug
		}
		opts := &slog.HandlerOptions{
			Level:     level,
			AddSource: false,
		}
		logger := slog.New(slog.NewJSONHandler(file, opts))
		slog.SetDefault(logger)
		logger.LogAttrs(
			ctx,
			slog.LevelInfo,
			"started logging, with flags",
			slog.String("port-filename", *portFilename),
			slog.Int("pid", *pid),
			slog.Bool("debug", *enableDebugLogging),
			slog.Bool("disable-analytics", *disableAnalytics),
		)
		loggerPath = file.Name()
		defer file.Close()
	}

	if *traceFile != "" {
		f, err := os.Create(*traceFile)
		if err != nil {
			slog.Error("failed to create trace output file", "err", err)
			panic(err)
		}
		defer func() {
			if err = f.Close(); err != nil {
				slog.Error("failed to close trace file", "err", err)
			}
		}()

		if err = trace.Start(f); err != nil {
			slog.Error("failed to start trace", "err", err)
			panic(err)
		}
		defer trace.Stop()
	}
<<<<<<< HEAD
	serve, err := server.NewServer(ctx, "127.0.0.1:0", *portFilename, *pid)
=======

	srv, err := server.NewServer(ctx, "127.0.0.1:0", *portFilename)
>>>>>>> 56128291
	if err != nil {
		slog.Error("failed to start server, exiting", "error", err)
		return
	}
	srv.SetDefaultLoggerPath(loggerPath)
	srv.Start()
	srv.Wait()
	srv.Close()
}<|MERGE_RESOLUTION|>--- conflicted
+++ resolved
@@ -90,12 +90,8 @@
 		}
 		defer trace.Stop()
 	}
-<<<<<<< HEAD
-	serve, err := server.NewServer(ctx, "127.0.0.1:0", *portFilename, *pid)
-=======
 
 	srv, err := server.NewServer(ctx, "127.0.0.1:0", *portFilename)
->>>>>>> 56128291
 	if err != nil {
 		slog.Error("failed to start server, exiting", "error", err)
 		return
